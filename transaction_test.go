package emulator_test

import (
	"bufio"
	"bytes"
	"encoding/json"
	"errors"
	"fmt"
	"io"
	"strings"
	"testing"

	convert "github.com/onflow/flow-emulator/convert/sdk"
	"github.com/rs/zerolog"

	"github.com/onflow/cadence"
	"github.com/onflow/cadence/runtime/common"
	"github.com/onflow/cadence/runtime/interpreter"
	"github.com/onflow/flow-go-sdk"
	"github.com/onflow/flow-go-sdk/crypto"
	"github.com/onflow/flow-go-sdk/templates"
	"github.com/onflow/flow-go-sdk/test"
	fvmerrors "github.com/onflow/flow-go/fvm/errors"
	flowgo "github.com/onflow/flow-go/model/flow"
	"github.com/stretchr/testify/assert"
	"github.com/stretchr/testify/require"

	emulator "github.com/onflow/flow-emulator"
	"github.com/onflow/flow-emulator/types"
	"github.com/onflow/flow-emulator/utils/unittest"
)

func TestSubmitTransaction(t *testing.T) {

	t.Parallel()

	b, err := emulator.NewBlockchain(
		emulator.WithStorageLimitEnabled(false),
	)
	require.NoError(t, err)

	addTwoScript, _ := deployAndGenerateAddTwoScript(t, b)

	tx1 := flow.NewTransaction().
		SetScript([]byte(addTwoScript)).
		SetGasLimit(flowgo.DefaultMaxTransactionGasLimit).
		SetProposalKey(b.ServiceKey().Address, b.ServiceKey().Index, b.ServiceKey().SequenceNumber).
		SetPayer(b.ServiceKey().Address).
		AddAuthorizer(b.ServiceKey().Address)

	signer, err := b.ServiceKey().Signer()
<<<<<<< HEAD
	assert.NoError(t, err)
	err = tx1.SignEnvelope(b.ServiceKey().Address, b.ServiceKey().Index, signer)
	assert.NoError(t, err)
=======
	require.NoError(t, err)

	err = tx1.SignEnvelope(b.ServiceKey().Address, b.ServiceKey().Index, signer)
	require.NoError(t, err)
>>>>>>> 945d217a

	// Submit tx1
	err = b.AddTransaction(*tx1)
	assert.NoError(t, err)

	// Execute tx1
	result, err := b.ExecuteNextTransaction()
	assert.NoError(t, err)
	assertTransactionSucceeded(t, result)

	_, err = b.CommitBlock()
	assert.NoError(t, err)

	// tx1 status becomes TransactionStatusSealed
	tx1Result, err := b.GetTransactionResult(tx1.ID())
	assert.NoError(t, err)
	assert.Equal(t, flow.TransactionStatusSealed, tx1Result.Status)
}

// TODO: Add test case for missing ReferenceBlockID
// TODO: Add test case for missing ProposalKey
func TestSubmitTransaction_Invalid(t *testing.T) {

	t.Parallel()

	t.Run("Empty transaction", func(t *testing.T) {

		t.Parallel()

		b, err := emulator.NewBlockchain()
		require.NoError(t, err)

		// Create empty transaction (no required fields)
		tx := flow.NewTransaction()

		signer, err := b.ServiceKey().Signer()
<<<<<<< HEAD
		assert.NoError(t, err)
		err = tx.SignEnvelope(b.ServiceKey().Address, b.ServiceKey().Index, signer)
		assert.NoError(t, err)
=======
		require.NoError(t, err)

		err = tx.SignEnvelope(b.ServiceKey().Address, b.ServiceKey().Index, signer)
		require.NoError(t, err)
>>>>>>> 945d217a

		// Submit tx
		err = b.AddTransaction(*tx)
		assert.IsType(t, err, &emulator.IncompleteTransactionError{})
	})

	t.Run("Missing script", func(t *testing.T) {

		t.Parallel()

		b, err := emulator.NewBlockchain()
		require.NoError(t, err)

		// Create transaction with no Script field
		tx := flow.NewTransaction().
			SetGasLimit(flowgo.DefaultMaxTransactionGasLimit).
			SetProposalKey(b.ServiceKey().Address, b.ServiceKey().Index, b.ServiceKey().SequenceNumber).
			SetPayer(b.ServiceKey().Address)

		signer, err := b.ServiceKey().Signer()
<<<<<<< HEAD
		assert.NoError(t, err)
		err = tx.SignEnvelope(b.ServiceKey().Address, b.ServiceKey().Index, signer)
		assert.NoError(t, err)
=======
		require.NoError(t, err)

		err = tx.SignEnvelope(b.ServiceKey().Address, b.ServiceKey().Index, signer)
		require.NoError(t, err)
>>>>>>> 945d217a

		err = b.AddTransaction(*tx)
		assert.IsType(t, err, &emulator.IncompleteTransactionError{})
	})

	t.Run("Missing script", func(t *testing.T) {

		t.Parallel()

		b, err := emulator.NewBlockchain()
		require.NoError(t, err)

		// Create transaction with invalid Script field
		tx := flow.NewTransaction().
			SetScript([]byte("this script cannot be parsed")).
			SetGasLimit(flowgo.DefaultMaxTransactionGasLimit).
			SetProposalKey(b.ServiceKey().Address, b.ServiceKey().Index, b.ServiceKey().SequenceNumber).
			SetPayer(b.ServiceKey().Address)

		signer, err := b.ServiceKey().Signer()
<<<<<<< HEAD
		assert.NoError(t, err)
		err = tx.SignEnvelope(b.ServiceKey().Address, b.ServiceKey().Index, signer)
		assert.NoError(t, err)
=======
		require.NoError(t, err)

		err = tx.SignEnvelope(b.ServiceKey().Address, b.ServiceKey().Index, signer)
		require.NoError(t, err)
>>>>>>> 945d217a

		// Submit tx
		err = b.AddTransaction(*tx)
		assert.IsType(t, &emulator.InvalidTransactionScriptError{}, err)
	})

	t.Run("Missing gas limit", func(t *testing.T) {

		t.Parallel()

		t.Skip("TODO: transaction validation")

		b, err := emulator.NewBlockchain(
			emulator.WithStorageLimitEnabled(false),
		)
		require.NoError(t, err)

		addTwoScript, _ := deployAndGenerateAddTwoScript(t, b)

		// Create transaction with no GasLimit field
		tx := flow.NewTransaction().
			SetScript([]byte(addTwoScript)).
			SetProposalKey(b.ServiceKey().Address, b.ServiceKey().Index, b.ServiceKey().SequenceNumber).
			SetPayer(b.ServiceKey().Address)

		signer, err := b.ServiceKey().Signer()
<<<<<<< HEAD
		assert.NoError(t, err)
		err = tx.SignEnvelope(b.ServiceKey().Address, b.ServiceKey().Index, signer)
		assert.NoError(t, err)
=======
		require.NoError(t, err)

		err = tx.SignEnvelope(b.ServiceKey().Address, b.ServiceKey().Index, signer)
		require.NoError(t, err)
>>>>>>> 945d217a

		// Submit tx
		err = b.AddTransaction(*tx)
		assert.IsType(t, &emulator.IncompleteTransactionError{}, err)
	})

	t.Run("Missing payer account", func(t *testing.T) {

		t.Parallel()

		b, err := emulator.NewBlockchain(
			emulator.WithStorageLimitEnabled(false),
		)
		require.NoError(t, err)

		addTwoScript, _ := deployAndGenerateAddTwoScript(t, b)

		// Create transaction with no PayerAccount field
		tx := flow.NewTransaction().
			SetScript([]byte(addTwoScript)).
			SetProposalKey(b.ServiceKey().Address, b.ServiceKey().Index, b.ServiceKey().SequenceNumber).
			SetGasLimit(flowgo.DefaultMaxTransactionGasLimit)

		signer, err := b.ServiceKey().Signer()
<<<<<<< HEAD
		assert.NoError(t, err)
		err = tx.SignEnvelope(b.ServiceKey().Address, b.ServiceKey().Index, signer)
		assert.NoError(t, err)
=======
		require.NoError(t, err)

		err = tx.SignEnvelope(b.ServiceKey().Address, b.ServiceKey().Index, signer)
		require.NoError(t, err)
>>>>>>> 945d217a

		// Submit tx
		err = b.AddTransaction(*tx)
		assert.IsType(t, err, &emulator.IncompleteTransactionError{})
	})

	t.Run("Missing proposal key", func(t *testing.T) {

		t.Parallel()

		b, err := emulator.NewBlockchain(
			emulator.WithStorageLimitEnabled(false),
		)
		require.NoError(t, err)

		addTwoScript, _ := deployAndGenerateAddTwoScript(t, b)

		// Create transaction with no PayerAccount field
		tx := flow.NewTransaction().
			SetScript([]byte(addTwoScript)).
			SetGasLimit(flowgo.DefaultMaxTransactionGasLimit)

		tx.ProposalKey = flow.ProposalKey{}

		signer, err := b.ServiceKey().Signer()
<<<<<<< HEAD
		assert.NoError(t, err)
		err = tx.SignEnvelope(b.ServiceKey().Address, b.ServiceKey().Index, signer)
		assert.NoError(t, err)
=======
		require.NoError(t, err)

		err = tx.SignEnvelope(b.ServiceKey().Address, b.ServiceKey().Index, signer)
		require.NoError(t, err)
>>>>>>> 945d217a

		// Submit tx
		err = b.AddTransaction(*tx)
		assert.IsType(t, &emulator.IncompleteTransactionError{}, err)
	})

	t.Run("Invalid sequence number", func(t *testing.T) {

		t.Parallel()

		b, err := emulator.NewBlockchain(
			emulator.WithStorageLimitEnabled(false),
		)
		require.NoError(t, err)

		addTwoScript, _ := deployAndGenerateAddTwoScript(t, b)

		invalidSequenceNumber := b.ServiceKey().SequenceNumber + 2137
		tx := flow.NewTransaction().
			SetScript([]byte(addTwoScript)).
			SetPayer(b.ServiceKey().Address).
			SetProposalKey(b.ServiceKey().Address, b.ServiceKey().Index, invalidSequenceNumber).
			SetGasLimit(flowgo.DefaultMaxTransactionGasLimit).
			AddAuthorizer(b.ServiceKey().Address)

		signer, err := b.ServiceKey().Signer()
<<<<<<< HEAD
		assert.NoError(t, err)
		err = tx.SignEnvelope(b.ServiceKey().Address, b.ServiceKey().Index, signer)
		assert.NoError(t, err)
=======
		require.NoError(t, err)

		err = tx.SignEnvelope(b.ServiceKey().Address, b.ServiceKey().Index, signer)
		require.NoError(t, err)
>>>>>>> 945d217a

		// Submit tx
		err = b.AddTransaction(*tx)
		require.NoError(t, err)

		result, err := b.ExecuteNextTransaction()
		require.NoError(t, err)

		require.Error(t, result.Error)

		assert.IsType(t, &types.FlowError{}, result.Error)
		assert.IsType(t, &fvmerrors.InvalidProposalSeqNumberError{}, result.Error.(*types.FlowError).FlowError)
		assert.Equal(t, invalidSequenceNumber, result.Error.(*types.FlowError).FlowError.(*fvmerrors.InvalidProposalSeqNumberError).ProvidedSeqNumber())
	})

	const expiry = 10

	t.Run("Missing reference block ID", func(t *testing.T) {

		t.Parallel()

		b, err := emulator.NewBlockchain(
			emulator.WithTransactionExpiry(expiry),
			emulator.WithStorageLimitEnabled(false),
		)
		require.NoError(t, err)

		addTwoScript, _ := deployAndGenerateAddTwoScript(t, b)

		tx := flow.NewTransaction().
			SetScript([]byte(addTwoScript)).
			SetGasLimit(flowgo.DefaultMaxTransactionGasLimit).
			SetProposalKey(b.ServiceKey().Address, b.ServiceKey().Index, b.ServiceKey().SequenceNumber).
			SetPayer(b.ServiceKey().Address)

		signer, err := b.ServiceKey().Signer()
<<<<<<< HEAD
		assert.NoError(t, err)
		err = tx.SignEnvelope(b.ServiceKey().Address, b.ServiceKey().Index, signer)
		assert.NoError(t, err)
=======
		require.NoError(t, err)

		err = tx.SignEnvelope(b.ServiceKey().Address, b.ServiceKey().Index, signer)
		require.NoError(t, err)
>>>>>>> 945d217a

		err = b.AddTransaction(*tx)
		assert.IsType(t, &emulator.IncompleteTransactionError{}, err)
	})

	t.Run("Expired transaction", func(t *testing.T) {

		t.Parallel()

		b, err := emulator.NewBlockchain(
			emulator.WithTransactionExpiry(expiry),
			emulator.WithStorageLimitEnabled(false),
		)
		require.NoError(t, err)

		addTwoScript, _ := deployAndGenerateAddTwoScript(t, b)

		expiredBlock, err := b.GetLatestBlock()
		require.NoError(t, err)

		// commit blocks until expiry window is exceeded
		for i := 0; i < expiry+1; i++ {
			_, _, err := b.ExecuteAndCommitBlock()
			require.NoError(t, err)
		}

		tx := flow.NewTransaction().
			SetScript([]byte(addTwoScript)).
			SetReferenceBlockID(flow.Identifier(expiredBlock.ID())).
			SetGasLimit(flowgo.DefaultMaxTransactionGasLimit).
			SetProposalKey(b.ServiceKey().Address, b.ServiceKey().Index, b.ServiceKey().SequenceNumber).
			SetPayer(b.ServiceKey().Address)

		signer, err := b.ServiceKey().Signer()
<<<<<<< HEAD
		assert.NoError(t, err)
		err = tx.SignEnvelope(b.ServiceKey().Address, b.ServiceKey().Index, signer)
		assert.NoError(t, err)
=======
		require.NoError(t, err)

		err = tx.SignEnvelope(b.ServiceKey().Address, b.ServiceKey().Index, signer)
		require.NoError(t, err)
>>>>>>> 945d217a

		err = b.AddTransaction(*tx)
		assert.IsType(t, &emulator.ExpiredTransactionError{}, err)
	})

	t.Run("Invalid hash algorithm proposer", func(t *testing.T) {

		t.Parallel()

		b, err := emulator.NewBlockchain(
			emulator.WithStorageLimitEnabled(false),
		)
		require.NoError(t, err)

		addTwoScript, _ := deployAndGenerateAddTwoScript(t, b)

		invalidSigner, err := crypto.NewNaiveSigner(b.ServiceKey().PrivateKey, crypto.SHA2_256)
<<<<<<< HEAD
		assert.NoError(t, err)
=======
		require.NoError(t, err)
>>>>>>> 945d217a

		tx := flow.NewTransaction().
			SetScript([]byte(addTwoScript)).
			SetGasLimit(flowgo.DefaultMaxTransactionGasLimit).
			SetProposalKey(b.ServiceKey().Address, b.ServiceKey().Index, b.ServiceKey().SequenceNumber).
			SetPayer(b.ServiceKey().Address).
			AddAuthorizer(b.ServiceKey().Address)

		err = tx.SignEnvelope(b.ServiceKey().Address, b.ServiceKey().Index, invalidSigner)
		require.NoError(t, err)

		err = b.AddTransaction(*tx)
		assert.NoError(t, err)

		result, err := b.ExecuteNextTransaction()
		assert.NoError(t, err)

		pk, _ := convert.SDKAccountKeyToFlow(b.ServiceKey().AccountKey())
		assert.Equal(t, types.NewTransactionInvalidHashAlgo(
			pk, convert.SDKAddressToFlow(b.ServiceKey().Address), crypto.SHA2_256,
		), result.Debug)
	})

	t.Run("Invalid hash algorithm authorizer", func(t *testing.T) {

		t.Parallel()

		b, err := emulator.NewBlockchain(
			emulator.WithStorageLimitEnabled(false),
		)
		require.NoError(t, err)

		pk, err := crypto.GeneratePrivateKey(crypto.ECDSA_P256, []byte("invalid key invalid key invalid key invalid key invalid key invalid key"))
		assert.NoError(t, err)

		accountKeyB := (&flow.AccountKey{}).FromPrivateKey(pk)
		accountKeyB.HashAlgo = crypto.SHA3_256
		accountKeyB.Weight = flow.AccountKeyWeightThreshold

		accountAddressB, err := b.CreateAccount([]*flow.AccountKey{accountKeyB}, nil)
		assert.NoError(t, err)

		tx := flow.NewTransaction().
			SetScript([]byte(`
			  transaction {
				prepare(signer: AuthAccount) {}
			  }
			`)).
			SetGasLimit(flowgo.DefaultMaxTransactionGasLimit).
			SetProposalKey(b.ServiceKey().Address, b.ServiceKey().Index, b.ServiceKey().SequenceNumber).
			SetPayer(b.ServiceKey().Address).
			AddAuthorizer(accountAddressB)

		invalidSigner, err := crypto.NewNaiveSigner(pk, crypto.SHA2_256)
<<<<<<< HEAD
		assert.NoError(t, err)
=======
		require.NoError(t, err)

>>>>>>> 945d217a
		err = tx.SignPayload(accountAddressB, 0, invalidSigner)
		require.NoError(t, err)

		signer, err := b.ServiceKey().Signer()
<<<<<<< HEAD
		assert.NoError(t, err)
		err = tx.SignEnvelope(b.ServiceKey().Address, b.ServiceKey().Index, signer)
		assert.NoError(t, err)
=======
		require.NoError(t, err)

		err = tx.SignEnvelope(b.ServiceKey().Address, b.ServiceKey().Index, signer)
		require.NoError(t, err)
>>>>>>> 945d217a

		err = b.AddTransaction(*tx)
		assert.NoError(t, err)

		result, err := b.ExecuteNextTransaction()
		assert.NoError(t, err)

		key := flowgo.AccountPublicKey{
			Index:     0,
			PublicKey: nil,
			SignAlgo:  0,
			HashAlgo:  crypto.SHA3_256,
			SeqNumber: 0,
			Weight:    0,
			Revoked:   false,
		}
		assert.Equal(t, types.NewTransactionInvalidHashAlgo(
			key, convert.SDKAddressToFlow(accountAddressB), crypto.SHA2_256,
		), result.Debug)
	})

	t.Run("Invalid signature for provided data", func(t *testing.T) {

		t.Parallel()

		b, err := emulator.NewBlockchain(
			emulator.WithStorageLimitEnabled(false),
		)
		require.NoError(t, err)

		addTwoScript, _ := deployAndGenerateAddTwoScript(t, b)

		tx := flow.NewTransaction().
			SetScript([]byte(addTwoScript)).
			SetGasLimit(flowgo.DefaultMaxTransactionGasLimit).
			SetProposalKey(b.ServiceKey().Address, b.ServiceKey().Index, b.ServiceKey().SequenceNumber).
			SetPayer(b.ServiceKey().Address).
			AddAuthorizer(b.ServiceKey().Address)

		signer, err := b.ServiceKey().Signer()
<<<<<<< HEAD
		assert.NoError(t, err)
		err = tx.SignEnvelope(b.ServiceKey().Address, b.ServiceKey().Index, signer)
		assert.NoError(t, err)
=======
		require.NoError(t, err)

		err = tx.SignEnvelope(b.ServiceKey().Address, b.ServiceKey().Index, signer)
		require.NoError(t, err)
>>>>>>> 945d217a

		tx.SetGasLimit(100) // change data after signing

		err = b.AddTransaction(*tx)
		assert.NoError(t, err)

		result, err := b.ExecuteNextTransaction()
		assert.NoError(t, err)

		debug := types.NewTransactionInvalidSignature(&flowgo.TransactionBody{
			ReferenceBlockID: flowgo.Identifier{},
			Script:           nil,
			Arguments:        nil,
			GasLimit:         flowgo.DefaultMaxTransactionGasLimit,
			ProposalKey: flowgo.ProposalKey{
				Address:        convert.SDKAddressToFlow(b.ServiceKey().Address),
				KeyIndex:       uint64(b.ServiceKey().Index),
				SequenceNumber: b.ServiceKey().SequenceNumber,
			},
			Payer:              convert.SDKAddressToFlow(b.ServiceKey().Address),
			Authorizers:        convert.SDKAddressesToFlow([]flow.Address{b.ServiceKey().Address}),
			PayloadSignatures:  nil,
			EnvelopeSignatures: nil,
		})

		assert.NotNil(t, result.Error)
		assert.IsType(t, result.Debug, debug)
	})
}

func TestSubmitTransaction_Duplicate(t *testing.T) {

	t.Parallel()

	b, err := emulator.NewBlockchain(
		emulator.WithStorageLimitEnabled(false),
	)
	require.NoError(t, err)

	addTwoScript, _ := deployAndGenerateAddTwoScript(t, b)

	tx := flow.NewTransaction().
		SetScript([]byte(addTwoScript)).
		SetGasLimit(flowgo.DefaultMaxTransactionGasLimit).
		SetProposalKey(b.ServiceKey().Address, b.ServiceKey().Index, b.ServiceKey().SequenceNumber).
		SetPayer(b.ServiceKey().Address).
		AddAuthorizer(b.ServiceKey().Address)

	signer, err := b.ServiceKey().Signer()
<<<<<<< HEAD
	assert.NoError(t, err)
	err = tx.SignEnvelope(b.ServiceKey().Address, b.ServiceKey().Index, signer)
	assert.NoError(t, err)
=======
	require.NoError(t, err)

	err = tx.SignEnvelope(b.ServiceKey().Address, b.ServiceKey().Index, signer)
	require.NoError(t, err)
>>>>>>> 945d217a

	// Submit tx
	err = b.AddTransaction(*tx)
	assert.NoError(t, err)

	result, err := b.ExecuteNextTransaction()
	assert.NoError(t, err)
	assertTransactionSucceeded(t, result)

	_, err = b.CommitBlock()
	assert.NoError(t, err)

	// Submit same tx again (errors)
	err = b.AddTransaction(*tx)
	assert.IsType(t, err, &emulator.DuplicateTransactionError{})
}

func TestSubmitTransaction_Reverted(t *testing.T) {

	t.Parallel()

	b, err := emulator.NewBlockchain()
	require.NoError(t, err)

	tx := flow.NewTransaction().
		SetScript([]byte(`transaction { execute { panic("revert!") } }`)).
		SetGasLimit(flowgo.DefaultMaxTransactionGasLimit).
		SetProposalKey(b.ServiceKey().Address, b.ServiceKey().Index, b.ServiceKey().SequenceNumber).
		SetPayer(b.ServiceKey().Address).
		AddAuthorizer(b.ServiceKey().Address)

	signer, err := b.ServiceKey().Signer()
<<<<<<< HEAD
	assert.NoError(t, err)
	err = tx.SignEnvelope(b.ServiceKey().Address, b.ServiceKey().Index, signer)
	assert.NoError(t, err)
=======
	require.NoError(t, err)

	err = tx.SignEnvelope(b.ServiceKey().Address, b.ServiceKey().Index, signer)
	require.NoError(t, err)
>>>>>>> 945d217a

	// Submit invalid tx1
	err = b.AddTransaction(*tx)
	assert.NoError(t, err)

	result, err := b.ExecuteNextTransaction()
	assert.NoError(t, err)
	assert.True(t, result.Reverted())

	_, err = b.CommitBlock()
	assert.NoError(t, err)

	// tx1 status becomes TransactionStatusSealed
	tx1Result, err := b.GetTransactionResult(tx.ID())
	assert.NoError(t, err)
	assert.Equal(t, flow.TransactionStatusSealed, tx1Result.Status)
	assert.Error(t, tx1Result.Error)
}

func TestSubmitTransaction_Authorizers(t *testing.T) {

	t.Parallel()

	b, err := emulator.NewBlockchain(
		emulator.WithStorageLimitEnabled(false),
	)
	require.NoError(t, err)

	accountKeys := test.AccountKeyGenerator()

	accountKeyB, signerB := accountKeys.NewWithSigner()
	accountKeyB.SetWeight(flow.AccountKeyWeightThreshold)

	accountAddressB, err := b.CreateAccount([]*flow.AccountKey{accountKeyB}, nil)
	assert.NoError(t, err)

	t.Run("Extra authorizers", func(t *testing.T) {
		// script only supports one account
		script := []byte(`
		  transaction {
		    prepare(signer: AuthAccount) {}
		  }
		`)

		// create transaction with two authorizing accounts
		tx := flow.NewTransaction().
			SetScript(script).
			SetGasLimit(flowgo.DefaultMaxTransactionGasLimit).
			SetProposalKey(b.ServiceKey().Address, b.ServiceKey().Index, b.ServiceKey().SequenceNumber).
			SetPayer(b.ServiceKey().Address).
			AddAuthorizer(b.ServiceKey().Address).
			AddAuthorizer(accountAddressB)

		err = tx.SignPayload(accountAddressB, 0, signerB)
		assert.NoError(t, err)

		signer, err := b.ServiceKey().Signer()
<<<<<<< HEAD
		assert.NoError(t, err)
		err = tx.SignEnvelope(b.ServiceKey().Address, b.ServiceKey().Index, signer)
		assert.NoError(t, err)
=======
		require.NoError(t, err)

		err = tx.SignEnvelope(b.ServiceKey().Address, b.ServiceKey().Index, signer)
		require.NoError(t, err)
>>>>>>> 945d217a

		err = b.AddTransaction(*tx)
		require.NoError(t, err)

		result, err := b.ExecuteNextTransaction()
		require.NoError(t, err)
		assert.True(t, result.Reverted())

		_, err = b.CommitBlock()
		assert.NoError(t, err)
	})

	t.Run("Insufficient authorizers", func(t *testing.T) {
		// script requires two accounts
		script := []byte(`
		  transaction {
		    prepare(signerA: AuthAccount, signerB: AuthAccount) {}
		  }
		`)

		// create transaction with two accounts
		tx := flow.NewTransaction().
			SetScript(script).
			SetGasLimit(flowgo.DefaultMaxTransactionGasLimit).
			SetProposalKey(b.ServiceKey().Address, b.ServiceKey().Index, b.ServiceKey().SequenceNumber).
			SetPayer(b.ServiceKey().Address).
			AddAuthorizer(b.ServiceKey().Address)

		signer, err := b.ServiceKey().Signer()
<<<<<<< HEAD
		assert.NoError(t, err)
		err = tx.SignEnvelope(b.ServiceKey().Address, b.ServiceKey().Index, signer)
		assert.NoError(t, err)
=======
		require.NoError(t, err)

		err = tx.SignEnvelope(b.ServiceKey().Address, b.ServiceKey().Index, signer)
		require.NoError(t, err)
>>>>>>> 945d217a

		err = b.AddTransaction(*tx)
		assert.NoError(t, err)

		result, err := b.ExecuteNextTransaction()
		assert.NoError(t, err)
		assert.True(t, result.Reverted())

		_, err = b.CommitBlock()
		assert.NoError(t, err)
	})
}

func TestSubmitTransaction_EnvelopeSignature(t *testing.T) {

	t.Parallel()

	t.Run("Missing envelope signature", func(t *testing.T) {

		t.Parallel()

		b, err := emulator.NewBlockchain(
			emulator.WithStorageLimitEnabled(false),
		)
		require.NoError(t, err)

		addTwoScript, _ := deployAndGenerateAddTwoScript(t, b)

		tx := flow.NewTransaction().
			SetScript([]byte(addTwoScript)).
			SetGasLimit(flowgo.DefaultMaxTransactionGasLimit).
			SetProposalKey(b.ServiceKey().Address, b.ServiceKey().Index, b.ServiceKey().SequenceNumber).
			SetPayer(b.ServiceKey().Address).
			AddAuthorizer(b.ServiceKey().Address)

		signer, err := b.ServiceKey().Signer()
<<<<<<< HEAD
		assert.NoError(t, err)
		err = tx.SignPayload(b.ServiceKey().Address, b.ServiceKey().Index, signer)
		assert.NoError(t, err)
=======
		require.NoError(t, err)

		err = tx.SignPayload(b.ServiceKey().Address, b.ServiceKey().Index, signer)
		require.NoError(t, err)
>>>>>>> 945d217a

		err = b.AddTransaction(*tx)
		assert.NoError(t, err)

		result, err := b.ExecuteNextTransaction()
		assert.NoError(t, err)

		unittest.AssertFVMErrorType(t, &fvmerrors.AccountAuthorizationError{}, result.Error)
	})

	t.Run("Invalid account", func(t *testing.T) {

		t.Parallel()

		b, err := emulator.NewBlockchain()
		require.NoError(t, err)

		addresses := flow.NewAddressGenerator(flow.Emulator)
		for {
			_, err := b.GetAccount(addresses.NextAddress())
			if err != nil {
				break
			}
		}

		nonExistentAccountAddress := addresses.Address()

		tx := flow.NewTransaction().
			SetScript([]byte(`transaction { execute { } }`)).
			SetGasLimit(flowgo.DefaultMaxTransactionGasLimit).
			SetProposalKey(b.ServiceKey().Address, b.ServiceKey().Index, b.ServiceKey().SequenceNumber).
			SetPayer(b.ServiceKey().Address).
			AddAuthorizer(nonExistentAccountAddress)

		signer, err := b.ServiceKey().Signer()
<<<<<<< HEAD
		assert.NoError(t, err)
		err = tx.SignPayload(nonExistentAccountAddress, b.ServiceKey().Index, signer)
		assert.NoError(t, err)

		signer, err = b.ServiceKey().Signer()
		assert.NoError(t, err)
		err = tx.SignEnvelope(b.ServiceKey().Address, b.ServiceKey().Index, signer)
		assert.NoError(t, err)
=======
		require.NoError(t, err)

		err = tx.SignPayload(nonExistentAccountAddress, b.ServiceKey().Index, signer)
		require.NoError(t, err)

		err = tx.SignEnvelope(b.ServiceKey().Address, b.ServiceKey().Index, signer)
		require.NoError(t, err)
>>>>>>> 945d217a

		err = b.AddTransaction(*tx)
		assert.NoError(t, err)

		result, err := b.ExecuteNextTransaction()
		assert.NoError(t, err)

		var sigErr *fvmerrors.InvalidProposalSignatureError
		assert.True(t, errors.As(result.Error, &sigErr))
	})

	t.Run("Invalid key", func(t *testing.T) {

		t.Parallel()

		b, err := emulator.NewBlockchain(
			emulator.WithStorageLimitEnabled(false),
		)
		require.NoError(t, err)

		addTwoScript, _ := deployAndGenerateAddTwoScript(t, b)

		// use key that does not exist on service account
		invalidKey, _ := crypto.GeneratePrivateKey(crypto.ECDSA_P256,
			[]byte("invalid key invalid key invalid key invalid key invalid key invalid key"))
		invalidSigner, err := crypto.NewNaiveSigner(invalidKey, crypto.SHA3_256)
<<<<<<< HEAD
		assert.NoError(t, err)
=======
		require.NoError(t, err)
>>>>>>> 945d217a

		tx := flow.NewTransaction().
			SetScript([]byte(addTwoScript)).
			SetGasLimit(flowgo.DefaultMaxTransactionGasLimit).
			SetProposalKey(b.ServiceKey().Address, b.ServiceKey().Index, b.ServiceKey().SequenceNumber).
			SetPayer(b.ServiceKey().Address).
			AddAuthorizer(b.ServiceKey().Address)

		err = tx.SignEnvelope(b.ServiceKey().Address, b.ServiceKey().Index, invalidSigner)
		require.NoError(t, err)

		err = b.AddTransaction(*tx)
		assert.NoError(t, err)

		result, err := b.ExecuteNextTransaction()
		assert.NoError(t, err)

		var sigErr *fvmerrors.InvalidProposalSignatureError
		assert.True(t, errors.As(result.Error, &sigErr))
	})

	t.Run("Key weights", func(t *testing.T) {

		t.Parallel()

		b, err := emulator.NewBlockchain(
			emulator.WithStorageLimitEnabled(false),
		)
		require.NoError(t, err)

		accountKeys := test.AccountKeyGenerator()

		accountKeyA, signerA := accountKeys.NewWithSigner()
		accountKeyA.SetWeight(flow.AccountKeyWeightThreshold / 2)

		accountKeyB, signerB := accountKeys.NewWithSigner()
		accountKeyB.SetWeight(flow.AccountKeyWeightThreshold / 2)

		accountAddressA, err := b.CreateAccount([]*flow.AccountKey{accountKeyA, accountKeyB}, nil)
		assert.NoError(t, err)

		script := []byte(`
		  transaction {
		    prepare(signer: AuthAccount) {}
		  }
		`)

		tx := flow.NewTransaction().
			SetScript(script).
			SetGasLimit(flowgo.DefaultMaxTransactionGasLimit).
			SetProposalKey(accountAddressA, 1, 0).
			SetPayer(accountAddressA).
			AddAuthorizer(accountAddressA)

		// Insufficient keys
		err = tx.SignEnvelope(accountAddressA, 1, signerB)
		assert.NoError(t, err)

		err = b.AddTransaction(*tx)
		assert.NoError(t, err)

		// Add key so we have sufficient keys
		err = tx.SignEnvelope(accountAddressA, 0, signerA)
		assert.NoError(t, err)

		err = b.AddTransaction(*tx)
		assert.NoError(t, err)

		t.Run("Insufficient key weight", func(t *testing.T) {
			result, err := b.ExecuteNextTransaction()
			assert.NoError(t, err)

			unittest.AssertFVMErrorType(t, &fvmerrors.AccountAuthorizationError{}, result.Error)
		})

		t.Run("Sufficient key weight", func(t *testing.T) {
			result, err := b.ExecuteNextTransaction()
			assert.NoError(t, err)

			assertTransactionSucceeded(t, result)
		})
	})
}

func TestSubmitTransaction_PayloadSignatures(t *testing.T) {

	t.Parallel()

	t.Run("Missing payload signature", func(t *testing.T) {

		t.Parallel()

		b, err := emulator.NewBlockchain(
			emulator.WithStorageLimitEnabled(false),
		)
		require.NoError(t, err)

		addTwoScript, _ := deployAndGenerateAddTwoScript(t, b)

		// create a new account,
		// authorizer must be different from payer

		accountKeys := test.AccountKeyGenerator()

		accountKeyB, _ := accountKeys.NewWithSigner()
		accountKeyB.SetWeight(flow.AccountKeyWeightThreshold)

		accountAddressB, err := b.CreateAccount([]*flow.AccountKey{accountKeyB}, nil)
		assert.NoError(t, err)

		tx := flow.NewTransaction().
			SetScript([]byte(addTwoScript)).
			SetGasLimit(flowgo.DefaultMaxTransactionGasLimit).
			SetProposalKey(b.ServiceKey().Address, b.ServiceKey().Index, b.ServiceKey().SequenceNumber).
			SetPayer(b.ServiceKey().Address).
			AddAuthorizer(accountAddressB)

		signer, err := b.ServiceKey().Signer()
<<<<<<< HEAD
		assert.NoError(t, err)
		err = tx.SignEnvelope(b.ServiceKey().Address, b.ServiceKey().Index, signer)
		assert.NoError(t, err)
=======
		require.NoError(t, err)

		err = tx.SignEnvelope(b.ServiceKey().Address, b.ServiceKey().Index, signer)
		require.NoError(t, err)
>>>>>>> 945d217a

		err = b.AddTransaction(*tx)
		assert.NoError(t, err)

		result, err := b.ExecuteNextTransaction()
		assert.NoError(t, err)

		unittest.AssertFVMErrorType(t, &fvmerrors.AccountAuthorizationError{}, result.Error)
	})

	t.Run("Multiple payload signers", func(t *testing.T) {

		t.Parallel()

		b, err := emulator.NewBlockchain(
			emulator.WithStorageLimitEnabled(false),
		)
		require.NoError(t, err)

		accountKeys := test.AccountKeyGenerator()

		accountKeyB, signerB := accountKeys.NewWithSigner()
		accountKeyB.SetWeight(flow.AccountKeyWeightThreshold)

		accountAddressB, err := b.CreateAccount([]*flow.AccountKey{accountKeyB}, nil)
		assert.NoError(t, err)

		multipleAccountScript := []byte(`
		  transaction {
		    prepare(signerA: AuthAccount, signerB: AuthAccount) {
		      log(signerA.address)
			  log(signerB.address)
		    }
		  }
		`)

		tx := flow.NewTransaction().
			SetScript(multipleAccountScript).
			SetGasLimit(flowgo.DefaultMaxTransactionGasLimit).
			SetProposalKey(b.ServiceKey().Address, b.ServiceKey().Index, b.ServiceKey().SequenceNumber).
			SetPayer(b.ServiceKey().Address).
			AddAuthorizer(b.ServiceKey().Address).
			AddAuthorizer(accountAddressB)

		err = tx.SignPayload(accountAddressB, 0, signerB)
		assert.NoError(t, err)

		signer, err := b.ServiceKey().Signer()
<<<<<<< HEAD
		assert.NoError(t, err)
		err = tx.SignEnvelope(b.ServiceKey().Address, b.ServiceKey().Index, signer)
		assert.NoError(t, err)
=======
		require.NoError(t, err)

		err = tx.SignEnvelope(b.ServiceKey().Address, b.ServiceKey().Index, signer)
		require.NoError(t, err)
>>>>>>> 945d217a

		err = b.AddTransaction(*tx)
		require.NoError(t, err)

		result, err := b.ExecuteNextTransaction()
		require.NoError(t, err)
		assertTransactionSucceeded(t, result)

		assert.Contains(t,
			result.Logs,
			interpreter.NewUnmeteredAddressValueFromBytes(b.ServiceKey().Address.Bytes()).String(),
		)

		assert.Contains(t,
			result.Logs,
			interpreter.NewUnmeteredAddressValueFromBytes(accountAddressB.Bytes()).String(),
		)
	})
}

func TestSubmitTransaction_Arguments(t *testing.T) {

	t.Parallel()

	addresses := test.AddressGenerator()

	fix64Value, _ := cadence.NewFix64("123456.00000")
	uFix64Value, _ := cadence.NewUFix64("123456.00000")

	var tests = []struct {
		argType cadence.Type
		arg     cadence.Value
	}{
		{
			cadence.BoolType{},
			cadence.NewBool(true),
		},
		{
			cadence.StringType{},
			cadence.String("foo"),
		},
		{
			cadence.AddressType{},
			cadence.NewAddress(addresses.New()),
		},
		{
			cadence.IntType{},
			cadence.NewInt(42),
		},
		{
			cadence.Int8Type{},
			cadence.NewInt8(42),
		},
		{
			cadence.Int16Type{},
			cadence.NewInt16(42),
		},
		{
			cadence.Int32Type{},
			cadence.NewInt32(42),
		},
		{
			cadence.Int64Type{},
			cadence.NewInt64(42),
		},
		{
			cadence.Int128Type{},
			cadence.NewInt128(42),
		},
		{
			cadence.Int256Type{},
			cadence.NewInt256(42),
		},
		{
			cadence.UIntType{},
			cadence.NewUInt(42),
		},
		{
			cadence.UInt8Type{},
			cadence.NewUInt8(42),
		},
		{
			cadence.UInt16Type{},
			cadence.NewUInt16(42),
		},
		{
			cadence.UInt32Type{},
			cadence.NewUInt32(42),
		},
		{
			cadence.UInt64Type{},
			cadence.NewUInt64(42),
		},
		{
			cadence.UInt128Type{},
			cadence.NewUInt128(42),
		},
		{
			cadence.UInt256Type{},
			cadence.NewUInt256(42),
		},
		{
			cadence.Word8Type{},
			cadence.NewWord8(42),
		},
		{
			cadence.Word16Type{},
			cadence.NewWord16(42),
		},
		{
			cadence.Word32Type{},
			cadence.NewWord32(42),
		},
		{
			cadence.Word64Type{},
			cadence.NewWord64(42),
		},
		{
			cadence.Fix64Type{},
			fix64Value,
		},
		{
			cadence.UFix64Type{},
			uFix64Value,
		},
		{
			cadence.ConstantSizedArrayType{
				Size:        3,
				ElementType: cadence.IntType{},
			},
			cadence.NewArray([]cadence.Value{
				cadence.NewInt(1),
				cadence.NewInt(2),
				cadence.NewInt(3),
			}),
		},
		{
			cadence.DictionaryType{
				KeyType:     cadence.StringType{},
				ElementType: cadence.IntType{},
			},
			cadence.NewDictionary([]cadence.KeyValuePair{
				{
					Key:   cadence.String("a"),
					Value: cadence.NewInt(1),
				},
				{
					Key:   cadence.String("b"),
					Value: cadence.NewInt(2),
				},
				{
					Key:   cadence.String("c"),
					Value: cadence.NewInt(3),
				},
			}),
		},
	}

	var script = func(argType cadence.Type) []byte {
		return []byte(fmt.Sprintf(`
            transaction(x: %s) {
              execute {
                log(x)
              }
            }
		`, argType.ID()))
	}

	for _, tt := range tests {
		t.Run(tt.argType.ID(), func(t *testing.T) {
			t.Parallel()

			b, err := emulator.NewBlockchain()
			require.NoError(t, err)

			tx := flow.NewTransaction().
				SetScript(script(tt.argType)).
				SetGasLimit(flowgo.DefaultMaxTransactionGasLimit).
				SetProposalKey(b.ServiceKey().Address, b.ServiceKey().Index, b.ServiceKey().SequenceNumber).
				SetPayer(b.ServiceKey().Address)

			err = tx.AddArgument(tt.arg)
			assert.NoError(t, err)

			signer, err := b.ServiceKey().Signer()
<<<<<<< HEAD
			assert.NoError(t, err)
			err = tx.SignEnvelope(b.ServiceKey().Address, b.ServiceKey().Index, signer)
			assert.NoError(t, err)
=======
			require.NoError(t, err)

			err = tx.SignEnvelope(b.ServiceKey().Address, b.ServiceKey().Index, signer)
			require.NoError(t, err)
>>>>>>> 945d217a

			err = b.AddTransaction(*tx)
			assert.NoError(t, err)

			result, err := b.ExecuteNextTransaction()
			require.NoError(t, err)
			assertTransactionSucceeded(t, result)

			assert.Len(t, result.Logs, 1)
		})
	}

	t.Run("Log", func(t *testing.T) {
		b, err := emulator.NewBlockchain()
		require.NoError(t, err)

		script := []byte(`
          transaction(x: Int) {
            execute {
              log(x * 6)
            }
          }
		`)

		x := 7

		tx := flow.NewTransaction().
			SetScript(script).
			SetGasLimit(flowgo.DefaultMaxTransactionGasLimit).
			SetProposalKey(b.ServiceKey().Address, b.ServiceKey().Index, b.ServiceKey().SequenceNumber).
			SetPayer(b.ServiceKey().Address)

		err = tx.AddArgument(cadence.NewInt(x))
		assert.NoError(t, err)

		signer, err := b.ServiceKey().Signer()
<<<<<<< HEAD
		assert.NoError(t, err)
		err = tx.SignEnvelope(b.ServiceKey().Address, b.ServiceKey().Index, signer)
		assert.NoError(t, err)
=======
		require.NoError(t, err)

		err = tx.SignEnvelope(b.ServiceKey().Address, b.ServiceKey().Index, signer)
		require.NoError(t, err)
>>>>>>> 945d217a

		err = b.AddTransaction(*tx)
		assert.NoError(t, err)

		result, err := b.ExecuteNextTransaction()
		require.NoError(t, err)
		assertTransactionSucceeded(t, result)

		require.Len(t, result.Logs, 1)
		assert.Equal(t, "42", result.Logs[0])
	})
}

func TestSubmitTransaction_ProposerSequence(t *testing.T) {

	t.Parallel()

	t.Run("Valid transaction increases sequence number", func(t *testing.T) {

		t.Parallel()

		b, err := emulator.NewBlockchain(
			emulator.WithStorageLimitEnabled(false),
		)
		require.NoError(t, err)

		script := []byte(`
		  transaction {
		    prepare(signer: AuthAccount) {}
		  }
		`)
		prevSeq := b.ServiceKey().SequenceNumber

		tx := flow.NewTransaction().
			SetScript(script).
			SetGasLimit(flowgo.DefaultMaxTransactionGasLimit).
			SetProposalKey(b.ServiceKey().Address, b.ServiceKey().Index, b.ServiceKey().SequenceNumber).
			SetPayer(b.ServiceKey().Address).
			AddAuthorizer(b.ServiceKey().Address)

		signer, err := b.ServiceKey().Signer()
<<<<<<< HEAD
		assert.NoError(t, err)
		err = tx.SignEnvelope(b.ServiceKey().Address, b.ServiceKey().Index, signer)
		assert.NoError(t, err)
=======
		require.NoError(t, err)

		err = tx.SignEnvelope(b.ServiceKey().Address, b.ServiceKey().Index, signer)
		require.NoError(t, err)
>>>>>>> 945d217a

		err = b.AddTransaction(*tx)
		assert.NoError(t, err)

		result, err := b.ExecuteNextTransaction()
		assert.NoError(t, err)
		assertTransactionSucceeded(t, result)

		_, err = b.CommitBlock()
		assert.NoError(t, err)

		tx1Result, err := b.GetTransactionResult(tx.ID())
		assert.NoError(t, err)
		assert.Equal(t, flow.TransactionStatusSealed, tx1Result.Status)

		assert.Equal(t, prevSeq+1, b.ServiceKey().SequenceNumber)
	})

	t.Run("Reverted transaction increases sequence number", func(t *testing.T) {

		t.Parallel()

		b, err := emulator.NewBlockchain(
			emulator.WithStorageLimitEnabled(false),
		)
		require.NoError(t, err)

		prevSeq := b.ServiceKey().SequenceNumber
		script := []byte(`
		  transaction {
			prepare(signer: AuthAccount) {} 
			execute { panic("revert!") }
		  }
		`)

		tx := flow.NewTransaction().
			SetScript(script).
			SetGasLimit(flowgo.DefaultMaxTransactionGasLimit).
			SetProposalKey(b.ServiceKey().Address, b.ServiceKey().Index, b.ServiceKey().SequenceNumber).
			SetPayer(b.ServiceKey().Address).
			AddAuthorizer(b.ServiceKey().Address)

		signer, err := b.ServiceKey().Signer()
<<<<<<< HEAD
		assert.NoError(t, err)
		err = tx.SignEnvelope(b.ServiceKey().Address, b.ServiceKey().Index, signer)
		assert.NoError(t, err)
=======
		require.NoError(t, err)

		err = tx.SignEnvelope(b.ServiceKey().Address, b.ServiceKey().Index, signer)
		require.NoError(t, err)
>>>>>>> 945d217a

		err = b.AddTransaction(*tx)
		assert.NoError(t, err)

		_, err = b.ExecuteNextTransaction()
		assert.NoError(t, err)

		_, err = b.CommitBlock()
		assert.NoError(t, err)

		tx1Result, err := b.GetTransactionResult(tx.ID())
		assert.NoError(t, err)
		assert.Equal(t, prevSeq+1, b.ServiceKey().SequenceNumber)
		assert.Equal(t, flow.TransactionStatusSealed, tx1Result.Status)
		assert.Len(t, tx1Result.Events, 0)
		assert.IsType(t, &emulator.ExecutionError{}, tx1Result.Error)
	})
}

func TestGetTransaction(t *testing.T) {

	t.Parallel()

	b, err := emulator.NewBlockchain(
		emulator.WithStorageLimitEnabled(false),
	)
	require.NoError(t, err)

	addTwoScript, _ := deployAndGenerateAddTwoScript(t, b)

	tx1 := flow.NewTransaction().
		SetScript([]byte(addTwoScript)).
		SetGasLimit(flowgo.DefaultMaxTransactionGasLimit).
		SetProposalKey(b.ServiceKey().Address, b.ServiceKey().Index, b.ServiceKey().SequenceNumber).
		SetPayer(b.ServiceKey().Address).
		AddAuthorizer(b.ServiceKey().Address)

	signer, err := b.ServiceKey().Signer()
<<<<<<< HEAD
	assert.NoError(t, err)
	err = tx1.SignEnvelope(b.ServiceKey().Address, b.ServiceKey().Index, signer)
	assert.NoError(t, err)
=======
	require.NoError(t, err)

	err = tx1.SignEnvelope(b.ServiceKey().Address, b.ServiceKey().Index, signer)
	require.NoError(t, err)
>>>>>>> 945d217a

	err = b.AddTransaction(*tx1)
	assert.NoError(t, err)

	result, err := b.ExecuteNextTransaction()
	assert.NoError(t, err)
	assertTransactionSucceeded(t, result)

	t.Run("Nonexistent", func(t *testing.T) {
		_, err := b.GetTransaction(flow.EmptyID)
		if assert.Error(t, err) {
			assert.IsType(t, &emulator.TransactionNotFoundError{}, err)
		}
	})

	t.Run("Existent", func(t *testing.T) {
		tx2, err := b.GetTransaction(tx1.ID())
		require.NoError(t, err)

		assert.Equal(t, tx1.ID(), tx2.ID())
	})
}

func TestGetTransactionResult(t *testing.T) {

	t.Parallel()

	b, err := emulator.NewBlockchain(
		emulator.WithStorageLimitEnabled(false),
	)
	require.NoError(t, err)

	addTwoScript, counterAddress := deployAndGenerateAddTwoScript(t, b)

	tx := flow.NewTransaction().
		SetScript([]byte(addTwoScript)).
		SetGasLimit(flowgo.DefaultMaxTransactionGasLimit).
		SetProposalKey(b.ServiceKey().Address, b.ServiceKey().Index, b.ServiceKey().SequenceNumber).
		SetPayer(b.ServiceKey().Address).
		AddAuthorizer(b.ServiceKey().Address)

	signer, err := b.ServiceKey().Signer()
<<<<<<< HEAD
	assert.NoError(t, err)
	err = tx.SignEnvelope(b.ServiceKey().Address, b.ServiceKey().Index, signer)
	assert.NoError(t, err)
=======
	require.NoError(t, err)

	err = tx.SignEnvelope(b.ServiceKey().Address, b.ServiceKey().Index, signer)
	require.NoError(t, err)
>>>>>>> 945d217a

	result, err := b.GetTransactionResult(tx.ID())
	assert.NoError(t, err)
	assert.Equal(t, flow.TransactionStatusUnknown, result.Status)
	require.Empty(t, result.Events)

	err = b.AddTransaction(*tx)
	assert.NoError(t, err)

	result, err = b.GetTransactionResult(tx.ID())
	assert.NoError(t, err)
	assert.Equal(t, flow.TransactionStatusPending, result.Status)
	require.Empty(t, result.Events)

	_, err = b.ExecuteNextTransaction()
	assert.NoError(t, err)

	result, err = b.GetTransactionResult(tx.ID())
	assert.NoError(t, err)
	assert.Equal(t, flow.TransactionStatusPending, result.Status)
	require.Empty(t, result.Events)

	_, err = b.CommitBlock()
	assert.NoError(t, err)

	result, err = b.GetTransactionResult(tx.ID())
	assert.NoError(t, err)
	assert.Equal(t, flow.TransactionStatusSealed, result.Status)

	require.Len(t, result.Events, 1)

	event := result.Events[0]

	addr, _ := common.BytesToAddress(counterAddress.Bytes())
	location := common.AddressLocation{
		Address: addr,
		Name:    "Counting",
	}
	eventType := location.TypeID(nil, "Counting.CountIncremented")

	assert.Equal(t, tx.ID(), event.TransactionID)
	assert.Equal(t, string(eventType), event.Type)
	assert.Equal(t, 0, event.EventIndex)
	assert.Equal(t, cadence.NewInt(2), event.Value.Fields[0])
}

const helloWorldContract = `
    pub contract HelloWorld {

        pub fun hello(): String {
            return "Hello, World!"
        }
    }
`

const callHelloTxTemplate = `
    import HelloWorld from 0x%s
    transaction {
        prepare() {
            assert(HelloWorld.hello() == "Hello, World!")
        }
    }
`

func TestHelloWorld_NewAccount(t *testing.T) {

	t.Parallel()

	accountKeys := test.AccountKeyGenerator()

	b, err := emulator.NewBlockchain(
		emulator.WithStorageLimitEnabled(false),
	)
	require.NoError(t, err)

	accountKey, accountSigner := accountKeys.NewWithSigner()

	contracts := []templates.Contract{
		{
			Name:   "HelloWorld",
			Source: helloWorldContract,
		},
	}

	createAccountTx, err := templates.CreateAccount(
		[]*flow.AccountKey{accountKey},
		contracts,
		b.ServiceKey().Address,
	)
	require.NoError(t, err)

	createAccountTx.SetGasLimit(flowgo.DefaultMaxTransactionGasLimit).
		SetProposalKey(b.ServiceKey().Address, b.ServiceKey().Index, b.ServiceKey().SequenceNumber).
		SetPayer(b.ServiceKey().Address)

	signer, err := b.ServiceKey().Signer()
<<<<<<< HEAD
	assert.NoError(t, err)
	err = createAccountTx.SignEnvelope(b.ServiceKey().Address, b.ServiceKey().Index, signer)
	assert.NoError(t, err)
=======
	require.NoError(t, err)

	err = createAccountTx.SignEnvelope(b.ServiceKey().Address, b.ServiceKey().Index, signer)
	require.NoError(t, err)
>>>>>>> 945d217a

	err = b.AddTransaction(*createAccountTx)
	assert.NoError(t, err)

	result, err := b.ExecuteNextTransaction()
	assert.NoError(t, err)
	assertTransactionSucceeded(t, result)

	_, err = b.CommitBlock()
	assert.NoError(t, err)

	// createAccountTx status becomes TransactionStatusSealed
	createAccountTxResult, err := b.GetTransactionResult(createAccountTx.ID())
	assert.NoError(t, err)
	assert.Equal(t, flow.TransactionStatusSealed, createAccountTxResult.Status)

	var newAccountAddress flow.Address
	for _, event := range createAccountTxResult.Events {
		if event.Type != flow.EventAccountCreated {
			continue
		}
		accountCreatedEvent := flow.AccountCreatedEvent(event)
		newAccountAddress = accountCreatedEvent.Address()
		break
	}

	if newAccountAddress == flow.EmptyAddress {
		assert.Fail(t, "missing account created event")
	}

	t.Logf("new account address: 0x%s", newAccountAddress.Hex())

	account, err := b.GetAccount(newAccountAddress)
	assert.NoError(t, err)

	assert.Equal(t, newAccountAddress, account.Address)

	// call hello world code

	accountKey = account.Keys[0]

	callHelloCode := []byte(fmt.Sprintf(callHelloTxTemplate, newAccountAddress.Hex()))
	callHelloTx := flow.NewTransaction().
		SetGasLimit(flowgo.DefaultMaxTransactionGasLimit).
		SetScript(callHelloCode).
		SetProposalKey(newAccountAddress, accountKey.Index, accountKey.SequenceNumber).
		SetPayer(newAccountAddress)

	err = callHelloTx.SignEnvelope(newAccountAddress, accountKey.Index, accountSigner)
	assert.NoError(t, err)

	err = b.AddTransaction(*callHelloTx)
	assert.NoError(t, err)

	result, err = b.ExecuteNextTransaction()
	assert.NoError(t, err)
	assertTransactionSucceeded(t, result)

	_, err = b.CommitBlock()
	assert.NoError(t, err)
}

func TestHelloWorld_UpdateAccount(t *testing.T) {

	t.Parallel()

	accountKeys := test.AccountKeyGenerator()

	b, err := emulator.NewBlockchain(
		emulator.WithStorageLimitEnabled(false),
	)
	require.NoError(t, err)

	accountKey, accountSigner := accountKeys.NewWithSigner()
	_ = accountSigner

	contracts := []templates.Contract{
		{
			Name:   "HelloWorld",
			Source: `pub contract HelloWorld {}`,
		},
	}

	createAccountTx, err := templates.CreateAccount(
		[]*flow.AccountKey{accountKey},
		contracts,
		b.ServiceKey().Address,
	)
	assert.NoError(t, err)

	createAccountTx.
		SetGasLimit(flowgo.DefaultMaxTransactionGasLimit).
		SetProposalKey(b.ServiceKey().Address, b.ServiceKey().Index, b.ServiceKey().SequenceNumber).
		SetPayer(b.ServiceKey().Address)

	signer, err := b.ServiceKey().Signer()
<<<<<<< HEAD
	assert.NoError(t, err)
	err = createAccountTx.SignEnvelope(b.ServiceKey().Address, b.ServiceKey().Index, signer)
	assert.NoError(t, err)
=======
	require.NoError(t, err)

	err = createAccountTx.SignEnvelope(b.ServiceKey().Address, b.ServiceKey().Index, signer)
	require.NoError(t, err)
>>>>>>> 945d217a

	err = b.AddTransaction(*createAccountTx)
	assert.NoError(t, err)

	result, err := b.ExecuteNextTransaction()
	assert.NoError(t, err)
	assertTransactionSucceeded(t, result)

	_, err = b.CommitBlock()
	assert.NoError(t, err)

	// createAccountTx status becomes TransactionStatusSealed
	createAccountTxResult, err := b.GetTransactionResult(createAccountTx.ID())
	assert.NoError(t, err)
	assert.Equal(t, flow.TransactionStatusSealed, createAccountTxResult.Status)

	var newAccountAddress flow.Address
	for _, event := range createAccountTxResult.Events {
		if event.Type != flow.EventAccountCreated {
			continue
		}
		accountCreatedEvent := flow.AccountCreatedEvent(event)
		newAccountAddress = accountCreatedEvent.Address()
		break
	}

	if newAccountAddress == flow.EmptyAddress {
		assert.Fail(t, "missing account created event")
	}

	t.Logf("new account address: 0x%s", newAccountAddress.Hex())

	account, err := b.GetAccount(newAccountAddress)
	assert.NoError(t, err)

	accountKey = account.Keys[0]

	updateAccountCodeTx := templates.UpdateAccountContract(
		newAccountAddress,
		templates.Contract{
			Name:   "HelloWorld",
			Source: helloWorldContract,
		},
	)
	updateAccountCodeTx.
		SetGasLimit(flowgo.DefaultMaxTransactionGasLimit).
		SetProposalKey(newAccountAddress, accountKey.Index, accountKey.SequenceNumber).
		SetPayer(newAccountAddress)

	err = updateAccountCodeTx.SignEnvelope(newAccountAddress, accountKey.Index, accountSigner)
	assert.NoError(t, err)

	err = b.AddTransaction(*updateAccountCodeTx)
	assert.NoError(t, err)

	result, err = b.ExecuteNextTransaction()
	assert.NoError(t, err)
	assertTransactionSucceeded(t, result)

	_, err = b.CommitBlock()
	assert.NoError(t, err)

	// call hello world code

	accountKey.SequenceNumber++

	callHelloCode := []byte(fmt.Sprintf(callHelloTxTemplate, newAccountAddress.Hex()))
	callHelloTx := flow.NewTransaction().
		SetGasLimit(flowgo.DefaultMaxTransactionGasLimit).
		SetScript(callHelloCode).
		SetProposalKey(newAccountAddress, accountKey.Index, accountKey.SequenceNumber).
		SetPayer(newAccountAddress)

	err = callHelloTx.SignEnvelope(newAccountAddress, accountKey.Index, accountSigner)
	assert.NoError(t, err)

	err = b.AddTransaction(*callHelloTx)
	assert.NoError(t, err)

	result, err = b.ExecuteNextTransaction()
	assert.NoError(t, err)
	assertTransactionSucceeded(t, result)

	_, err = b.CommitBlock()
	assert.NoError(t, err)
}

func TestInfiniteTransaction(t *testing.T) {

	t.Parallel()

	const limit = 1000

	b, err := emulator.NewBlockchain(
		emulator.WithStorageLimitEnabled(false),
		emulator.WithTransactionMaxGasLimit(limit),
	)
	require.NoError(t, err)

	const code = `
      pub fun test() {
          test()
      }

      transaction {
          execute {
              test()
          }
      }
    `

	// Create a new account

	accountKeys := test.AccountKeyGenerator()
	accountKey, signer := accountKeys.NewWithSigner()
	accountAddress, err := b.CreateAccount([]*flow.AccountKey{accountKey}, nil)
	assert.NoError(t, err)

	// Sign the transaction using the new account.
	// Do not test using the service account,
	// as the computation limit is disabled for it

	tx := flow.NewTransaction().
		SetScript([]byte(code)).
		SetGasLimit(limit).
		SetProposalKey(accountAddress, 0, 0).
		SetPayer(accountAddress)

	err = tx.SignEnvelope(accountAddress, 0, signer)
	assert.NoError(t, err)

	// Submit tx
	err = b.AddTransaction(*tx)
	assert.NoError(t, err)

	// Execute tx
	result, err := b.ExecuteNextTransaction()
	assert.NoError(t, err)

	require.True(t, fvmerrors.IsComputationLimitExceededError(result.Error))
}

func TestSubmitTransactionWithCustomLogger(t *testing.T) {

	t.Parallel()
	var memlog bytes.Buffer
	memlogWrite := io.Writer(&memlog)
	logger := zerolog.New(memlogWrite).Level(zerolog.DebugLevel)

	b, err := emulator.NewBlockchain(
		emulator.WithStorageLimitEnabled(false),
		emulator.WithLogger(logger),
	)
	require.NoError(t, err)

	addTwoScript, _ := deployAndGenerateAddTwoScript(t, b)

	tx1 := flow.NewTransaction().
		SetScript([]byte(addTwoScript)).
		SetGasLimit(flowgo.DefaultMaxTransactionGasLimit).
		SetProposalKey(b.ServiceKey().Address, b.ServiceKey().Index, b.ServiceKey().SequenceNumber).
		SetPayer(b.ServiceKey().Address).
		AddAuthorizer(b.ServiceKey().Address)

	signer, err := b.ServiceKey().Signer()
	require.NoError(t, err)

	err = tx1.SignEnvelope(b.ServiceKey().Address, b.ServiceKey().Index, signer)
	require.NoError(t, err)

	// Submit tx1
	err = b.AddTransaction(*tx1)
	assert.NoError(t, err)

	// Execute tx1
	result, err := b.ExecuteNextTransaction()
	assert.NoError(t, err)
	assertTransactionSucceeded(t, result)

	_, err = b.CommitBlock()
	assert.NoError(t, err)

	// tx1 status becomes TransactionStatusSealed
	tx1Result, err := b.GetTransactionResult(tx1.ID())
	assert.NoError(t, err)
	assert.Equal(t, flow.TransactionStatusSealed, tx1Result.Status)

	var meter Meter
	scanner := bufio.NewScanner(&memlog)
	for scanner.Scan() {
		txt := scanner.Text()
		if strings.Contains(txt, "transaction execution data") {
			err = json.Unmarshal([]byte(txt), &meter)
		}
	}

	assert.NoError(t, err)
	assert.Greater(t, meter.LedgerInteractionUsed, 0)
	assert.Greater(t, meter.ComputationUsed, 0)
	assert.Equal(t, meter.MemoryUsed, 0) // this will change with the new emulator version I think
	assert.Greater(t, len(meter.ComputationIntensities), 0)
	assert.Equal(t, len(meter.MemoryIntensities), 0) // this will change with the new emulator version I think

}

type Meter struct {
	LedgerInteractionUsed  int                           `json:"ledgerInteractionUsed"`
	ComputationUsed        int                           `json:"computationUsed"`
	MemoryUsed             int                           `json:"memoryUsed"`
	ComputationIntensities MeteredComputationIntensities `json:"computationIntensities"`
	MemoryIntensities      MeteredMemoryIntensities      `json:"memoryIntensities"`
}

type MeteredComputationIntensities map[common.ComputationKind]uint
type MeteredMemoryIntensities map[common.MemoryKind]uint<|MERGE_RESOLUTION|>--- conflicted
+++ resolved
@@ -49,16 +49,10 @@
 		AddAuthorizer(b.ServiceKey().Address)
 
 	signer, err := b.ServiceKey().Signer()
-<<<<<<< HEAD
-	assert.NoError(t, err)
+	require.NoError(t, err)
+
 	err = tx1.SignEnvelope(b.ServiceKey().Address, b.ServiceKey().Index, signer)
-	assert.NoError(t, err)
-=======
-	require.NoError(t, err)
-
-	err = tx1.SignEnvelope(b.ServiceKey().Address, b.ServiceKey().Index, signer)
-	require.NoError(t, err)
->>>>>>> 945d217a
+	require.NoError(t, err)
 
 	// Submit tx1
 	err = b.AddTransaction(*tx1)
@@ -95,16 +89,10 @@
 		tx := flow.NewTransaction()
 
 		signer, err := b.ServiceKey().Signer()
-<<<<<<< HEAD
-		assert.NoError(t, err)
-		err = tx.SignEnvelope(b.ServiceKey().Address, b.ServiceKey().Index, signer)
-		assert.NoError(t, err)
-=======
-		require.NoError(t, err)
-
-		err = tx.SignEnvelope(b.ServiceKey().Address, b.ServiceKey().Index, signer)
-		require.NoError(t, err)
->>>>>>> 945d217a
+		require.NoError(t, err)
+
+		err = tx.SignEnvelope(b.ServiceKey().Address, b.ServiceKey().Index, signer)
+		require.NoError(t, err)
 
 		// Submit tx
 		err = b.AddTransaction(*tx)
@@ -125,16 +113,10 @@
 			SetPayer(b.ServiceKey().Address)
 
 		signer, err := b.ServiceKey().Signer()
-<<<<<<< HEAD
-		assert.NoError(t, err)
-		err = tx.SignEnvelope(b.ServiceKey().Address, b.ServiceKey().Index, signer)
-		assert.NoError(t, err)
-=======
-		require.NoError(t, err)
-
-		err = tx.SignEnvelope(b.ServiceKey().Address, b.ServiceKey().Index, signer)
-		require.NoError(t, err)
->>>>>>> 945d217a
+		require.NoError(t, err)
+
+		err = tx.SignEnvelope(b.ServiceKey().Address, b.ServiceKey().Index, signer)
+		require.NoError(t, err)
 
 		err = b.AddTransaction(*tx)
 		assert.IsType(t, err, &emulator.IncompleteTransactionError{})
@@ -155,16 +137,10 @@
 			SetPayer(b.ServiceKey().Address)
 
 		signer, err := b.ServiceKey().Signer()
-<<<<<<< HEAD
-		assert.NoError(t, err)
-		err = tx.SignEnvelope(b.ServiceKey().Address, b.ServiceKey().Index, signer)
-		assert.NoError(t, err)
-=======
-		require.NoError(t, err)
-
-		err = tx.SignEnvelope(b.ServiceKey().Address, b.ServiceKey().Index, signer)
-		require.NoError(t, err)
->>>>>>> 945d217a
+		require.NoError(t, err)
+
+		err = tx.SignEnvelope(b.ServiceKey().Address, b.ServiceKey().Index, signer)
+		require.NoError(t, err)
 
 		// Submit tx
 		err = b.AddTransaction(*tx)
@@ -191,16 +167,10 @@
 			SetPayer(b.ServiceKey().Address)
 
 		signer, err := b.ServiceKey().Signer()
-<<<<<<< HEAD
-		assert.NoError(t, err)
-		err = tx.SignEnvelope(b.ServiceKey().Address, b.ServiceKey().Index, signer)
-		assert.NoError(t, err)
-=======
-		require.NoError(t, err)
-
-		err = tx.SignEnvelope(b.ServiceKey().Address, b.ServiceKey().Index, signer)
-		require.NoError(t, err)
->>>>>>> 945d217a
+		require.NoError(t, err)
+
+		err = tx.SignEnvelope(b.ServiceKey().Address, b.ServiceKey().Index, signer)
+		require.NoError(t, err)
 
 		// Submit tx
 		err = b.AddTransaction(*tx)
@@ -225,16 +195,10 @@
 			SetGasLimit(flowgo.DefaultMaxTransactionGasLimit)
 
 		signer, err := b.ServiceKey().Signer()
-<<<<<<< HEAD
-		assert.NoError(t, err)
-		err = tx.SignEnvelope(b.ServiceKey().Address, b.ServiceKey().Index, signer)
-		assert.NoError(t, err)
-=======
-		require.NoError(t, err)
-
-		err = tx.SignEnvelope(b.ServiceKey().Address, b.ServiceKey().Index, signer)
-		require.NoError(t, err)
->>>>>>> 945d217a
+		require.NoError(t, err)
+
+		err = tx.SignEnvelope(b.ServiceKey().Address, b.ServiceKey().Index, signer)
+		require.NoError(t, err)
 
 		// Submit tx
 		err = b.AddTransaction(*tx)
@@ -260,16 +224,10 @@
 		tx.ProposalKey = flow.ProposalKey{}
 
 		signer, err := b.ServiceKey().Signer()
-<<<<<<< HEAD
-		assert.NoError(t, err)
-		err = tx.SignEnvelope(b.ServiceKey().Address, b.ServiceKey().Index, signer)
-		assert.NoError(t, err)
-=======
-		require.NoError(t, err)
-
-		err = tx.SignEnvelope(b.ServiceKey().Address, b.ServiceKey().Index, signer)
-		require.NoError(t, err)
->>>>>>> 945d217a
+		require.NoError(t, err)
+
+		err = tx.SignEnvelope(b.ServiceKey().Address, b.ServiceKey().Index, signer)
+		require.NoError(t, err)
 
 		// Submit tx
 		err = b.AddTransaction(*tx)
@@ -296,16 +254,10 @@
 			AddAuthorizer(b.ServiceKey().Address)
 
 		signer, err := b.ServiceKey().Signer()
-<<<<<<< HEAD
-		assert.NoError(t, err)
-		err = tx.SignEnvelope(b.ServiceKey().Address, b.ServiceKey().Index, signer)
-		assert.NoError(t, err)
-=======
-		require.NoError(t, err)
-
-		err = tx.SignEnvelope(b.ServiceKey().Address, b.ServiceKey().Index, signer)
-		require.NoError(t, err)
->>>>>>> 945d217a
+		require.NoError(t, err)
+
+		err = tx.SignEnvelope(b.ServiceKey().Address, b.ServiceKey().Index, signer)
+		require.NoError(t, err)
 
 		// Submit tx
 		err = b.AddTransaction(*tx)
@@ -342,16 +294,10 @@
 			SetPayer(b.ServiceKey().Address)
 
 		signer, err := b.ServiceKey().Signer()
-<<<<<<< HEAD
-		assert.NoError(t, err)
-		err = tx.SignEnvelope(b.ServiceKey().Address, b.ServiceKey().Index, signer)
-		assert.NoError(t, err)
-=======
-		require.NoError(t, err)
-
-		err = tx.SignEnvelope(b.ServiceKey().Address, b.ServiceKey().Index, signer)
-		require.NoError(t, err)
->>>>>>> 945d217a
+		require.NoError(t, err)
+
+		err = tx.SignEnvelope(b.ServiceKey().Address, b.ServiceKey().Index, signer)
+		require.NoError(t, err)
 
 		err = b.AddTransaction(*tx)
 		assert.IsType(t, &emulator.IncompleteTransactionError{}, err)
@@ -386,16 +332,10 @@
 			SetPayer(b.ServiceKey().Address)
 
 		signer, err := b.ServiceKey().Signer()
-<<<<<<< HEAD
-		assert.NoError(t, err)
-		err = tx.SignEnvelope(b.ServiceKey().Address, b.ServiceKey().Index, signer)
-		assert.NoError(t, err)
-=======
-		require.NoError(t, err)
-
-		err = tx.SignEnvelope(b.ServiceKey().Address, b.ServiceKey().Index, signer)
-		require.NoError(t, err)
->>>>>>> 945d217a
+		require.NoError(t, err)
+
+		err = tx.SignEnvelope(b.ServiceKey().Address, b.ServiceKey().Index, signer)
+		require.NoError(t, err)
 
 		err = b.AddTransaction(*tx)
 		assert.IsType(t, &emulator.ExpiredTransactionError{}, err)
@@ -413,11 +353,7 @@
 		addTwoScript, _ := deployAndGenerateAddTwoScript(t, b)
 
 		invalidSigner, err := crypto.NewNaiveSigner(b.ServiceKey().PrivateKey, crypto.SHA2_256)
-<<<<<<< HEAD
-		assert.NoError(t, err)
-=======
-		require.NoError(t, err)
->>>>>>> 945d217a
+		require.NoError(t, err)
 
 		tx := flow.NewTransaction().
 			SetScript([]byte(addTwoScript)).
@@ -472,26 +408,16 @@
 			AddAuthorizer(accountAddressB)
 
 		invalidSigner, err := crypto.NewNaiveSigner(pk, crypto.SHA2_256)
-<<<<<<< HEAD
-		assert.NoError(t, err)
-=======
-		require.NoError(t, err)
-
->>>>>>> 945d217a
+		require.NoError(t, err)
+
 		err = tx.SignPayload(accountAddressB, 0, invalidSigner)
 		require.NoError(t, err)
 
 		signer, err := b.ServiceKey().Signer()
-<<<<<<< HEAD
-		assert.NoError(t, err)
-		err = tx.SignEnvelope(b.ServiceKey().Address, b.ServiceKey().Index, signer)
-		assert.NoError(t, err)
-=======
-		require.NoError(t, err)
-
-		err = tx.SignEnvelope(b.ServiceKey().Address, b.ServiceKey().Index, signer)
-		require.NoError(t, err)
->>>>>>> 945d217a
+		require.NoError(t, err)
+
+		err = tx.SignEnvelope(b.ServiceKey().Address, b.ServiceKey().Index, signer)
+		require.NoError(t, err)
 
 		err = b.AddTransaction(*tx)
 		assert.NoError(t, err)
@@ -532,16 +458,10 @@
 			AddAuthorizer(b.ServiceKey().Address)
 
 		signer, err := b.ServiceKey().Signer()
-<<<<<<< HEAD
-		assert.NoError(t, err)
-		err = tx.SignEnvelope(b.ServiceKey().Address, b.ServiceKey().Index, signer)
-		assert.NoError(t, err)
-=======
-		require.NoError(t, err)
-
-		err = tx.SignEnvelope(b.ServiceKey().Address, b.ServiceKey().Index, signer)
-		require.NoError(t, err)
->>>>>>> 945d217a
+		require.NoError(t, err)
+
+		err = tx.SignEnvelope(b.ServiceKey().Address, b.ServiceKey().Index, signer)
+		require.NoError(t, err)
 
 		tx.SetGasLimit(100) // change data after signing
 
@@ -591,16 +511,10 @@
 		AddAuthorizer(b.ServiceKey().Address)
 
 	signer, err := b.ServiceKey().Signer()
-<<<<<<< HEAD
-	assert.NoError(t, err)
+	require.NoError(t, err)
+
 	err = tx.SignEnvelope(b.ServiceKey().Address, b.ServiceKey().Index, signer)
-	assert.NoError(t, err)
-=======
-	require.NoError(t, err)
-
-	err = tx.SignEnvelope(b.ServiceKey().Address, b.ServiceKey().Index, signer)
-	require.NoError(t, err)
->>>>>>> 945d217a
+	require.NoError(t, err)
 
 	// Submit tx
 	err = b.AddTransaction(*tx)
@@ -633,16 +547,10 @@
 		AddAuthorizer(b.ServiceKey().Address)
 
 	signer, err := b.ServiceKey().Signer()
-<<<<<<< HEAD
-	assert.NoError(t, err)
+	require.NoError(t, err)
+
 	err = tx.SignEnvelope(b.ServiceKey().Address, b.ServiceKey().Index, signer)
-	assert.NoError(t, err)
-=======
-	require.NoError(t, err)
-
-	err = tx.SignEnvelope(b.ServiceKey().Address, b.ServiceKey().Index, signer)
-	require.NoError(t, err)
->>>>>>> 945d217a
+	require.NoError(t, err)
 
 	// Submit invalid tx1
 	err = b.AddTransaction(*tx)
@@ -700,16 +608,10 @@
 		assert.NoError(t, err)
 
 		signer, err := b.ServiceKey().Signer()
-<<<<<<< HEAD
-		assert.NoError(t, err)
-		err = tx.SignEnvelope(b.ServiceKey().Address, b.ServiceKey().Index, signer)
-		assert.NoError(t, err)
-=======
-		require.NoError(t, err)
-
-		err = tx.SignEnvelope(b.ServiceKey().Address, b.ServiceKey().Index, signer)
-		require.NoError(t, err)
->>>>>>> 945d217a
+		require.NoError(t, err)
+
+		err = tx.SignEnvelope(b.ServiceKey().Address, b.ServiceKey().Index, signer)
+		require.NoError(t, err)
 
 		err = b.AddTransaction(*tx)
 		require.NoError(t, err)
@@ -739,16 +641,10 @@
 			AddAuthorizer(b.ServiceKey().Address)
 
 		signer, err := b.ServiceKey().Signer()
-<<<<<<< HEAD
-		assert.NoError(t, err)
-		err = tx.SignEnvelope(b.ServiceKey().Address, b.ServiceKey().Index, signer)
-		assert.NoError(t, err)
-=======
-		require.NoError(t, err)
-
-		err = tx.SignEnvelope(b.ServiceKey().Address, b.ServiceKey().Index, signer)
-		require.NoError(t, err)
->>>>>>> 945d217a
+		require.NoError(t, err)
+
+		err = tx.SignEnvelope(b.ServiceKey().Address, b.ServiceKey().Index, signer)
+		require.NoError(t, err)
 
 		err = b.AddTransaction(*tx)
 		assert.NoError(t, err)
@@ -785,16 +681,10 @@
 			AddAuthorizer(b.ServiceKey().Address)
 
 		signer, err := b.ServiceKey().Signer()
-<<<<<<< HEAD
-		assert.NoError(t, err)
+		require.NoError(t, err)
+
 		err = tx.SignPayload(b.ServiceKey().Address, b.ServiceKey().Index, signer)
-		assert.NoError(t, err)
-=======
-		require.NoError(t, err)
-
-		err = tx.SignPayload(b.ServiceKey().Address, b.ServiceKey().Index, signer)
-		require.NoError(t, err)
->>>>>>> 945d217a
+		require.NoError(t, err)
 
 		err = b.AddTransaction(*tx)
 		assert.NoError(t, err)
@@ -830,24 +720,13 @@
 			AddAuthorizer(nonExistentAccountAddress)
 
 		signer, err := b.ServiceKey().Signer()
-<<<<<<< HEAD
-		assert.NoError(t, err)
+		require.NoError(t, err)
+
 		err = tx.SignPayload(nonExistentAccountAddress, b.ServiceKey().Index, signer)
-		assert.NoError(t, err)
-
-		signer, err = b.ServiceKey().Signer()
-		assert.NoError(t, err)
-		err = tx.SignEnvelope(b.ServiceKey().Address, b.ServiceKey().Index, signer)
-		assert.NoError(t, err)
-=======
-		require.NoError(t, err)
-
-		err = tx.SignPayload(nonExistentAccountAddress, b.ServiceKey().Index, signer)
-		require.NoError(t, err)
-
-		err = tx.SignEnvelope(b.ServiceKey().Address, b.ServiceKey().Index, signer)
-		require.NoError(t, err)
->>>>>>> 945d217a
+		require.NoError(t, err)
+
+		err = tx.SignEnvelope(b.ServiceKey().Address, b.ServiceKey().Index, signer)
+		require.NoError(t, err)
 
 		err = b.AddTransaction(*tx)
 		assert.NoError(t, err)
@@ -874,11 +753,7 @@
 		invalidKey, _ := crypto.GeneratePrivateKey(crypto.ECDSA_P256,
 			[]byte("invalid key invalid key invalid key invalid key invalid key invalid key"))
 		invalidSigner, err := crypto.NewNaiveSigner(invalidKey, crypto.SHA3_256)
-<<<<<<< HEAD
-		assert.NoError(t, err)
-=======
-		require.NoError(t, err)
->>>>>>> 945d217a
+		require.NoError(t, err)
 
 		tx := flow.NewTransaction().
 			SetScript([]byte(addTwoScript)).
@@ -997,16 +872,10 @@
 			AddAuthorizer(accountAddressB)
 
 		signer, err := b.ServiceKey().Signer()
-<<<<<<< HEAD
-		assert.NoError(t, err)
-		err = tx.SignEnvelope(b.ServiceKey().Address, b.ServiceKey().Index, signer)
-		assert.NoError(t, err)
-=======
-		require.NoError(t, err)
-
-		err = tx.SignEnvelope(b.ServiceKey().Address, b.ServiceKey().Index, signer)
-		require.NoError(t, err)
->>>>>>> 945d217a
+		require.NoError(t, err)
+
+		err = tx.SignEnvelope(b.ServiceKey().Address, b.ServiceKey().Index, signer)
+		require.NoError(t, err)
 
 		err = b.AddTransaction(*tx)
 		assert.NoError(t, err)
@@ -1055,16 +924,10 @@
 		assert.NoError(t, err)
 
 		signer, err := b.ServiceKey().Signer()
-<<<<<<< HEAD
-		assert.NoError(t, err)
-		err = tx.SignEnvelope(b.ServiceKey().Address, b.ServiceKey().Index, signer)
-		assert.NoError(t, err)
-=======
-		require.NoError(t, err)
-
-		err = tx.SignEnvelope(b.ServiceKey().Address, b.ServiceKey().Index, signer)
-		require.NoError(t, err)
->>>>>>> 945d217a
+		require.NoError(t, err)
+
+		err = tx.SignEnvelope(b.ServiceKey().Address, b.ServiceKey().Index, signer)
+		require.NoError(t, err)
 
 		err = b.AddTransaction(*tx)
 		require.NoError(t, err)
@@ -1250,16 +1113,10 @@
 			assert.NoError(t, err)
 
 			signer, err := b.ServiceKey().Signer()
-<<<<<<< HEAD
-			assert.NoError(t, err)
-			err = tx.SignEnvelope(b.ServiceKey().Address, b.ServiceKey().Index, signer)
-			assert.NoError(t, err)
-=======
 			require.NoError(t, err)
 
 			err = tx.SignEnvelope(b.ServiceKey().Address, b.ServiceKey().Index, signer)
 			require.NoError(t, err)
->>>>>>> 945d217a
 
 			err = b.AddTransaction(*tx)
 			assert.NoError(t, err)
@@ -1296,16 +1153,10 @@
 		assert.NoError(t, err)
 
 		signer, err := b.ServiceKey().Signer()
-<<<<<<< HEAD
-		assert.NoError(t, err)
-		err = tx.SignEnvelope(b.ServiceKey().Address, b.ServiceKey().Index, signer)
-		assert.NoError(t, err)
-=======
-		require.NoError(t, err)
-
-		err = tx.SignEnvelope(b.ServiceKey().Address, b.ServiceKey().Index, signer)
-		require.NoError(t, err)
->>>>>>> 945d217a
+		require.NoError(t, err)
+
+		err = tx.SignEnvelope(b.ServiceKey().Address, b.ServiceKey().Index, signer)
+		require.NoError(t, err)
 
 		err = b.AddTransaction(*tx)
 		assert.NoError(t, err)
@@ -1347,16 +1198,10 @@
 			AddAuthorizer(b.ServiceKey().Address)
 
 		signer, err := b.ServiceKey().Signer()
-<<<<<<< HEAD
-		assert.NoError(t, err)
-		err = tx.SignEnvelope(b.ServiceKey().Address, b.ServiceKey().Index, signer)
-		assert.NoError(t, err)
-=======
-		require.NoError(t, err)
-
-		err = tx.SignEnvelope(b.ServiceKey().Address, b.ServiceKey().Index, signer)
-		require.NoError(t, err)
->>>>>>> 945d217a
+		require.NoError(t, err)
+
+		err = tx.SignEnvelope(b.ServiceKey().Address, b.ServiceKey().Index, signer)
+		require.NoError(t, err)
 
 		err = b.AddTransaction(*tx)
 		assert.NoError(t, err)
@@ -1400,16 +1245,10 @@
 			AddAuthorizer(b.ServiceKey().Address)
 
 		signer, err := b.ServiceKey().Signer()
-<<<<<<< HEAD
-		assert.NoError(t, err)
-		err = tx.SignEnvelope(b.ServiceKey().Address, b.ServiceKey().Index, signer)
-		assert.NoError(t, err)
-=======
-		require.NoError(t, err)
-
-		err = tx.SignEnvelope(b.ServiceKey().Address, b.ServiceKey().Index, signer)
-		require.NoError(t, err)
->>>>>>> 945d217a
+		require.NoError(t, err)
+
+		err = tx.SignEnvelope(b.ServiceKey().Address, b.ServiceKey().Index, signer)
+		require.NoError(t, err)
 
 		err = b.AddTransaction(*tx)
 		assert.NoError(t, err)
@@ -1448,16 +1287,10 @@
 		AddAuthorizer(b.ServiceKey().Address)
 
 	signer, err := b.ServiceKey().Signer()
-<<<<<<< HEAD
-	assert.NoError(t, err)
+	require.NoError(t, err)
+
 	err = tx1.SignEnvelope(b.ServiceKey().Address, b.ServiceKey().Index, signer)
-	assert.NoError(t, err)
-=======
-	require.NoError(t, err)
-
-	err = tx1.SignEnvelope(b.ServiceKey().Address, b.ServiceKey().Index, signer)
-	require.NoError(t, err)
->>>>>>> 945d217a
+	require.NoError(t, err)
 
 	err = b.AddTransaction(*tx1)
 	assert.NoError(t, err)
@@ -1500,16 +1333,10 @@
 		AddAuthorizer(b.ServiceKey().Address)
 
 	signer, err := b.ServiceKey().Signer()
-<<<<<<< HEAD
-	assert.NoError(t, err)
+	require.NoError(t, err)
+
 	err = tx.SignEnvelope(b.ServiceKey().Address, b.ServiceKey().Index, signer)
-	assert.NoError(t, err)
-=======
-	require.NoError(t, err)
-
-	err = tx.SignEnvelope(b.ServiceKey().Address, b.ServiceKey().Index, signer)
-	require.NoError(t, err)
->>>>>>> 945d217a
+	require.NoError(t, err)
 
 	result, err := b.GetTransactionResult(tx.ID())
 	assert.NoError(t, err)
@@ -1606,16 +1433,10 @@
 		SetPayer(b.ServiceKey().Address)
 
 	signer, err := b.ServiceKey().Signer()
-<<<<<<< HEAD
-	assert.NoError(t, err)
+	require.NoError(t, err)
+
 	err = createAccountTx.SignEnvelope(b.ServiceKey().Address, b.ServiceKey().Index, signer)
-	assert.NoError(t, err)
-=======
-	require.NoError(t, err)
-
-	err = createAccountTx.SignEnvelope(b.ServiceKey().Address, b.ServiceKey().Index, signer)
-	require.NoError(t, err)
->>>>>>> 945d217a
+	require.NoError(t, err)
 
 	err = b.AddTransaction(*createAccountTx)
 	assert.NoError(t, err)
@@ -1712,16 +1533,10 @@
 		SetPayer(b.ServiceKey().Address)
 
 	signer, err := b.ServiceKey().Signer()
-<<<<<<< HEAD
-	assert.NoError(t, err)
+	require.NoError(t, err)
+
 	err = createAccountTx.SignEnvelope(b.ServiceKey().Address, b.ServiceKey().Index, signer)
-	assert.NoError(t, err)
-=======
-	require.NoError(t, err)
-
-	err = createAccountTx.SignEnvelope(b.ServiceKey().Address, b.ServiceKey().Index, signer)
-	require.NoError(t, err)
->>>>>>> 945d217a
+	require.NoError(t, err)
 
 	err = b.AddTransaction(*createAccountTx)
 	assert.NoError(t, err)
