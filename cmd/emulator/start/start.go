/*
 * Flow Emulator
 *
 * Copyright 2019 Dapper Labs, Inc.
 *
 * Licensed under the Apache License, Version 2.0 (the "License");
 * you may not use this file except in compliance with the License.
 * You may obtain a copy of the License at
 *
 *   http://www.apache.org/licenses/LICENSE-2.0
 *
 * Unless required by applicable law or agreed to in writing, software
 * distributed under the License is distributed on an "AS IS" BASIS,
 * WITHOUT WARRANTIES OR CONDITIONS OF ANY KIND, either express or implied.
 * See the License for the specific language governing permissions and
 * limitations under the License.
 */

package start

import (
	"encoding/hex"
	"fmt"
	"log"
	"os"
	"strings"
	"time"

	"github.com/onflow/cadence"
	sdk "github.com/onflow/flow-go-sdk"
	"github.com/onflow/flow-go-sdk/crypto"
	"github.com/onflow/flow-go/fvm"
	"github.com/psiemens/sconfig"
	"github.com/sirupsen/logrus"
	"github.com/spf13/cobra"

	"github.com/onflow/flow-emulator/server"
)

type Config struct {
<<<<<<< HEAD
	Port                   int           `default:"3569" flag:"port,p" info:"port to run RPC server"`
	DebuggerPort           int           `default:"2345" flag:"debugger-port" info:"port to run the Debugger (Debug Adapter Protocol)"`
	RestPort               int           `default:"8888" flag:"rest-port" info:"port to run the REST API"`
	AdminPort              int           `default:"8080" flag:"admin-port" info:"port to run the admin API"`
	Verbose                bool          `default:"false" flag:"verbose,v" info:"enable verbose logging"`
	Trace                  bool          `default:"false" flag:"trace,t" info:"enable trace logging"`
	LogFormat              string        `default:"text" flag:"log-format" info:"logging output format. Valid values (text, JSON)"`
	BlockTime              time.Duration `flag:"block-time,b" info:"time between sealed blocks, e.g. '300ms', '-1.5h' or '2h45m'. Valid units are 'ns', 'us' (or 'µs'), 'ms', 's', 'm', 'h'"`
	ServicePrivateKey      string        `flag:"service-priv-key" info:"service account private key"`
	ServicePublicKey       string        `flag:"service-pub-key" info:"service account public key"`
	ServiceKeySigAlgo      string        `default:"ECDSA_P256" flag:"service-sig-algo" info:"service account key signature algorithm"`
	ServiceKeyHashAlgo     string        `default:"SHA3_256" flag:"service-hash-algo" info:"service account key hash algorithm"`
	Init                   bool          `default:"false" flag:"init" info:"whether to initialize a new account profile"`
	GRPCDebug              bool          `default:"false" flag:"grpc-debug" info:"enable gRPC server reflection for debugging with grpc_cli"`
	RESTDebug              bool          `default:"false" flag:"rest-debug" info:"enable REST API debugging output"`
	Persist                bool          `default:"false" flag:"persist" info:"enable persistent storage"`
	DBPath                 string        `default:"./flowdb" flag:"dbpath" info:"path to database directory"`
	SimpleAddresses        bool          `default:"false" flag:"simple-addresses" info:"use sequential addresses starting with 0x01"`
	TokenSupply            string        `default:"1000000000.0" flag:"token-supply" info:"initial FLOW token supply"`
	TransactionExpiry      int           `default:"10" flag:"transaction-expiry" info:"transaction expiry, measured in blocks"`
	StorageLimitEnabled    bool          `default:"true" flag:"storage-limit" info:"enable account storage limit"`
	StorageMBPerFLOW       string        `flag:"storage-per-flow" info:"the MB amount of storage capacity an account has per 1 FLOW token it has. e.g. '100.0'. The default is taken from the current version of flow-go"`
	MinimumAccountBalance  string        `flag:"min-account-balance" info:"The minimum account balance of an account. This is also the cost of creating one account. e.g. '0.001'. The default is taken from the current version of flow-go"`
	TransactionFeesEnabled bool          `default:"false" flag:"transaction-fees" info:"enable transaction fees"`
	TransactionMaxGasLimit int           `default:"9999" flag:"transaction-max-gas-limit" info:"maximum gas limit for transactions"`
	ScriptGasLimit         int           `default:"100000" flag:"script-gas-limit" info:"gas limit for scripts"`
	WithContracts          bool          `default:"false" flag:"contracts" info:"deploy common contracts when emulator starts"`
=======
	Port                      int           `default:"3569" flag:"port,p" info:"port to run RPC server"`
	RestPort                  int           `default:"8888" flag:"rest-port" info:"port to run the REST API"`
	AdminPort                 int           `default:"8080" flag:"admin-port" info:"port to run the admin API"`
	Verbose                   bool          `default:"false" flag:"verbose,v" info:"enable verbose logging"`
	LogFormat                 string        `default:"text" flag:"log-format" info:"logging output format. Valid values (text, JSON)"`
	BlockTime                 time.Duration `flag:"block-time,b" info:"time between sealed blocks, e.g. '300ms', '-1.5h' or '2h45m'. Valid units are 'ns', 'us' (or 'µs'), 'ms', 's', 'm', 'h'"`
	ServicePrivateKey         string        `flag:"service-priv-key" info:"service account private key"`
	ServicePublicKey          string        `flag:"service-pub-key" info:"service account public key"`
	ServiceKeySigAlgo         string        `default:"ECDSA_P256" flag:"service-sig-algo" info:"service account key signature algorithm"`
	ServiceKeyHashAlgo        string        `default:"SHA3_256" flag:"service-hash-algo" info:"service account key hash algorithm"`
	Init                      bool          `default:"false" flag:"init" info:"whether to initialize a new account profile"`
	GRPCDebug                 bool          `default:"false" flag:"grpc-debug" info:"enable gRPC server reflection for debugging with grpc_cli"`
	RESTDebug                 bool          `default:"false" flag:"rest-debug" info:"enable REST API debugging output"`
	Persist                   bool          `default:"false" flag:"persist" info:"enable persistent storage"`
	Snapshot                  bool          `default:"false" flag:"snapshot" info:"enable snapshots for emulator (this setting also automatically turns on persistent storage)"`
	DBPath                    string        `default:"./flowdb" flag:"dbpath" info:"path to database directory"`
	SimpleAddresses           bool          `default:"false" flag:"simple-addresses" info:"use sequential addresses starting with 0x01"`
	TokenSupply               string        `default:"1000000000.0" flag:"token-supply" info:"initial FLOW token supply"`
	TransactionExpiry         int           `default:"10" flag:"transaction-expiry" info:"transaction expiry, measured in blocks"`
	StorageLimitEnabled       bool          `default:"true" flag:"storage-limit" info:"enable account storage limit"`
	StorageMBPerFLOW          string        `flag:"storage-per-flow" info:"the MB amount of storage capacity an account has per 1 FLOW token it has. e.g. '100.0'. The default is taken from the current version of flow-go"`
	MinimumAccountBalance     string        `flag:"min-account-balance" info:"The minimum account balance of an account. This is also the cost of creating one account. e.g. '0.001'. The default is taken from the current version of flow-go"`
	TransactionFeesEnabled    bool          `default:"false" flag:"transaction-fees" info:"enable transaction fees"`
	TransactionMaxGasLimit    int           `default:"9999" flag:"transaction-max-gas-limit" info:"maximum gas limit for transactions"`
	ScriptGasLimit            int           `default:"100000" flag:"script-gas-limit" info:"gas limit for scripts"`
	WithContracts             bool          `default:"false" flag:"contracts" info:"deploy common contracts when emulator starts"`
	SkipTransactionValidation bool          `default:"false" flag:"skip-tx-validation" info:"skip verification of transaction signatures and sequence numbers"`
	Host                      string        `default:"127.0.0.1" flag:"host" info:"host to listen on for emulator GRPC/REST/Admin servers"`
>>>>>>> 856dce15
}

const EnvPrefix = "FLOW"

var conf Config

type serviceKeyFunc func(
	init bool,
	sigAlgo crypto.SignatureAlgorithm,
	hashAlgo crypto.HashAlgorithm,
) (crypto.PrivateKey, crypto.SignatureAlgorithm, crypto.HashAlgorithm)

func Cmd(getServiceKey serviceKeyFunc) *cobra.Command {
	cmd := &cobra.Command{
		Use:   "start",
		Short: "Starts the Flow emulator server",
		Run: func(cmd *cobra.Command, args []string) {
			var (
				servicePrivateKey  crypto.PrivateKey
				servicePublicKey   crypto.PublicKey
				serviceKeySigAlgo  crypto.SignatureAlgorithm
				serviceKeyHashAlgo crypto.HashAlgorithm
				err                error
			)

			serviceKeySigAlgo = crypto.StringToSignatureAlgorithm(conf.ServiceKeySigAlgo)
			serviceKeyHashAlgo = crypto.StringToHashAlgorithm(conf.ServiceKeyHashAlgo)

			logger := initLogger()

			if conf.ServicePublicKey != "" {
				logger.Warnf("❗  Providing '--public-key' is deprecated, provide the '--private-key' only.")
			}

			if conf.ServicePrivateKey != "" {
				checkKeyAlgorithms(serviceKeySigAlgo, serviceKeyHashAlgo)

				servicePrivateKey, err = crypto.DecodePrivateKeyHex(serviceKeySigAlgo, conf.ServicePrivateKey)
				if err != nil {
					Exit(1, err.Error())
				}

				servicePublicKey = servicePrivateKey.PublicKey()
			} else { // if we don't provide any config values use the serviceKeyFunc to obtain the key
				servicePrivateKey, serviceKeySigAlgo, serviceKeyHashAlgo = getServiceKey(
					conf.Init,
					serviceKeySigAlgo,
					serviceKeyHashAlgo,
				)
				servicePublicKey = servicePrivateKey.PublicKey()
			}

			if conf.Trace {
				logger.SetLevel(logrus.TraceLevel)
			} else if conf.Verbose {
				logger.SetLevel(logrus.DebugLevel)
			}

			serviceAddress := sdk.ServiceAddress(sdk.Emulator)
			if conf.SimpleAddresses {
				serviceAddress = sdk.HexToAddress("0x1")
			}

			serviceFields := logrus.Fields{
				"serviceAddress":  serviceAddress.Hex(),
				"servicePubKey":   hex.EncodeToString(servicePublicKey.Encode()),
				"serviceSigAlgo":  serviceKeySigAlgo,
				"serviceHashAlgo": serviceKeyHashAlgo,
			}

			if servicePrivateKey != nil {
				serviceFields["servicePrivKey"] = hex.EncodeToString(servicePrivateKey.Encode())
			}

			logger.WithFields(serviceFields).Infof("⚙️   Using service account 0x%s", serviceAddress.Hex())

			minimumStorageReservation := fvm.DefaultMinimumStorageReservation
			if conf.MinimumAccountBalance != "" {
				minimumStorageReservation = parseCadenceUFix64(conf.MinimumAccountBalance, "min-account-balance")
			}

			storageMBPerFLOW := fvm.DefaultStorageMBPerFLOW
			if conf.StorageMBPerFLOW != "" {
				storageMBPerFLOW = parseCadenceUFix64(conf.StorageMBPerFLOW, "storage-per-flow")
			}

			serverConf := &server.Config{
				GRPCPort:     conf.Port,
				GRPCDebug:    conf.GRPCDebug,
				AdminPort:    conf.AdminPort,
				DebuggerPort: conf.DebuggerPort,
				RESTPort:     conf.RestPort,
				RESTDebug:    conf.RESTDebug,
				// TODO: allow headers to be parsed from environment
				HTTPHeaders:               nil,
				BlockTime:                 conf.BlockTime,
				ServicePublicKey:          servicePublicKey,
				ServicePrivateKey:         servicePrivateKey,
				ServiceKeySigAlgo:         serviceKeySigAlgo,
				ServiceKeyHashAlgo:        serviceKeyHashAlgo,
				Persist:                   conf.Persist,
				Snapshot:                  conf.Snapshot,
				DBPath:                    conf.DBPath,
				GenesisTokenSupply:        parseCadenceUFix64(conf.TokenSupply, "token-supply"),
				TransactionMaxGasLimit:    uint64(conf.TransactionMaxGasLimit),
				ScriptGasLimit:            uint64(conf.ScriptGasLimit),
				TransactionExpiry:         uint(conf.TransactionExpiry),
				StorageLimitEnabled:       conf.StorageLimitEnabled,
				StorageMBPerFLOW:          storageMBPerFLOW,
				MinimumStorageReservation: minimumStorageReservation,
				TransactionFeesEnabled:    conf.TransactionFeesEnabled,
				WithContracts:             conf.WithContracts,
				SkipTransactionValidation: conf.SkipTransactionValidation,
				SimpleAddressesEnabled:    conf.SimpleAddresses,
				Host:                      conf.Host,
			}

			emu := server.NewEmulatorServer(logger, serverConf)
			if emu != nil {
				emu.Start()
			} else {
				Exit(-1, "")
			}
		},
	}

	initConfig(cmd)

	return cmd
}

func initLogger() *logrus.Logger {
	var logger = logrus.New()

	switch strings.ToLower(conf.LogFormat) {
	case "json":
		logger.Formatter = new(logrus.JSONFormatter)
	default:
		logger.Formatter = new(logrus.TextFormatter)
	}

	logger.Out = os.Stdout

	return logger
}

func initConfig(cmd *cobra.Command) {
	err := sconfig.New(&conf).
		FromEnvironment(EnvPrefix).
		BindFlags(cmd.PersistentFlags()).
		Parse()
	if err != nil {
		log.Fatal(err)
	}
}

func Exit(code int, msg string) {
	fmt.Fprintln(os.Stderr, msg)
	os.Exit(code)
}

func parseCadenceUFix64(value string, valueName string) cadence.UFix64 {
	tokenSupply, err := cadence.NewUFix64(value)
	if err != nil {
		Exit(
			1,
			fmt.Sprintf(
				"Failed to parse %s from value `%s` as an unsigned 64-bit fixed-point number: %s",
				valueName,
				conf.TokenSupply,
				err.Error()),
		)
	}

	return tokenSupply
}

func checkKeyAlgorithms(sigAlgo crypto.SignatureAlgorithm, hashAlgo crypto.HashAlgorithm) {
	if sigAlgo == crypto.UnknownSignatureAlgorithm {
		Exit(1, "Must specify service key signature algorithm (e.g. --service-sig-algo=ECDSA_P256)")
	}

	if hashAlgo == crypto.UnknownHashAlgorithm {
		Exit(1, "Must specify service key hash algorithm (e.g. --service-hash-algo=SHA3_256)")
	}
}<|MERGE_RESOLUTION|>--- conflicted
+++ resolved
@@ -38,39 +38,12 @@
 )
 
 type Config struct {
-<<<<<<< HEAD
-	Port                   int           `default:"3569" flag:"port,p" info:"port to run RPC server"`
-	DebuggerPort           int           `default:"2345" flag:"debugger-port" info:"port to run the Debugger (Debug Adapter Protocol)"`
-	RestPort               int           `default:"8888" flag:"rest-port" info:"port to run the REST API"`
-	AdminPort              int           `default:"8080" flag:"admin-port" info:"port to run the admin API"`
-	Verbose                bool          `default:"false" flag:"verbose,v" info:"enable verbose logging"`
-	Trace                  bool          `default:"false" flag:"trace,t" info:"enable trace logging"`
-	LogFormat              string        `default:"text" flag:"log-format" info:"logging output format. Valid values (text, JSON)"`
-	BlockTime              time.Duration `flag:"block-time,b" info:"time between sealed blocks, e.g. '300ms', '-1.5h' or '2h45m'. Valid units are 'ns', 'us' (or 'µs'), 'ms', 's', 'm', 'h'"`
-	ServicePrivateKey      string        `flag:"service-priv-key" info:"service account private key"`
-	ServicePublicKey       string        `flag:"service-pub-key" info:"service account public key"`
-	ServiceKeySigAlgo      string        `default:"ECDSA_P256" flag:"service-sig-algo" info:"service account key signature algorithm"`
-	ServiceKeyHashAlgo     string        `default:"SHA3_256" flag:"service-hash-algo" info:"service account key hash algorithm"`
-	Init                   bool          `default:"false" flag:"init" info:"whether to initialize a new account profile"`
-	GRPCDebug              bool          `default:"false" flag:"grpc-debug" info:"enable gRPC server reflection for debugging with grpc_cli"`
-	RESTDebug              bool          `default:"false" flag:"rest-debug" info:"enable REST API debugging output"`
-	Persist                bool          `default:"false" flag:"persist" info:"enable persistent storage"`
-	DBPath                 string        `default:"./flowdb" flag:"dbpath" info:"path to database directory"`
-	SimpleAddresses        bool          `default:"false" flag:"simple-addresses" info:"use sequential addresses starting with 0x01"`
-	TokenSupply            string        `default:"1000000000.0" flag:"token-supply" info:"initial FLOW token supply"`
-	TransactionExpiry      int           `default:"10" flag:"transaction-expiry" info:"transaction expiry, measured in blocks"`
-	StorageLimitEnabled    bool          `default:"true" flag:"storage-limit" info:"enable account storage limit"`
-	StorageMBPerFLOW       string        `flag:"storage-per-flow" info:"the MB amount of storage capacity an account has per 1 FLOW token it has. e.g. '100.0'. The default is taken from the current version of flow-go"`
-	MinimumAccountBalance  string        `flag:"min-account-balance" info:"The minimum account balance of an account. This is also the cost of creating one account. e.g. '0.001'. The default is taken from the current version of flow-go"`
-	TransactionFeesEnabled bool          `default:"false" flag:"transaction-fees" info:"enable transaction fees"`
-	TransactionMaxGasLimit int           `default:"9999" flag:"transaction-max-gas-limit" info:"maximum gas limit for transactions"`
-	ScriptGasLimit         int           `default:"100000" flag:"script-gas-limit" info:"gas limit for scripts"`
-	WithContracts          bool          `default:"false" flag:"contracts" info:"deploy common contracts when emulator starts"`
-=======
 	Port                      int           `default:"3569" flag:"port,p" info:"port to run RPC server"`
+	DebuggerPort              int           `default:"2345" flag:"debugger-port" info:"port to run the Debugger (Debug Adapter Protocol)"`
 	RestPort                  int           `default:"8888" flag:"rest-port" info:"port to run the REST API"`
 	AdminPort                 int           `default:"8080" flag:"admin-port" info:"port to run the admin API"`
 	Verbose                   bool          `default:"false" flag:"verbose,v" info:"enable verbose logging"`
+	Trace                     bool          `default:"false" flag:"trace,t" info:"enable trace logging"`
 	LogFormat                 string        `default:"text" flag:"log-format" info:"logging output format. Valid values (text, JSON)"`
 	BlockTime                 time.Duration `flag:"block-time,b" info:"time between sealed blocks, e.g. '300ms', '-1.5h' or '2h45m'. Valid units are 'ns', 'us' (or 'µs'), 'ms', 's', 'm', 'h'"`
 	ServicePrivateKey         string        `flag:"service-priv-key" info:"service account private key"`
@@ -81,7 +54,6 @@
 	GRPCDebug                 bool          `default:"false" flag:"grpc-debug" info:"enable gRPC server reflection for debugging with grpc_cli"`
 	RESTDebug                 bool          `default:"false" flag:"rest-debug" info:"enable REST API debugging output"`
 	Persist                   bool          `default:"false" flag:"persist" info:"enable persistent storage"`
-	Snapshot                  bool          `default:"false" flag:"snapshot" info:"enable snapshots for emulator (this setting also automatically turns on persistent storage)"`
 	DBPath                    string        `default:"./flowdb" flag:"dbpath" info:"path to database directory"`
 	SimpleAddresses           bool          `default:"false" flag:"simple-addresses" info:"use sequential addresses starting with 0x01"`
 	TokenSupply               string        `default:"1000000000.0" flag:"token-supply" info:"initial FLOW token supply"`
@@ -95,7 +67,6 @@
 	WithContracts             bool          `default:"false" flag:"contracts" info:"deploy common contracts when emulator starts"`
 	SkipTransactionValidation bool          `default:"false" flag:"skip-tx-validation" info:"skip verification of transaction signatures and sequence numbers"`
 	Host                      string        `default:"127.0.0.1" flag:"host" info:"host to listen on for emulator GRPC/REST/Admin servers"`
->>>>>>> 856dce15
 }
 
 const EnvPrefix = "FLOW"
