--- conflicted
+++ resolved
@@ -26,13 +26,9 @@
 	"net/http"
 	"os"
 
-<<<<<<< HEAD
-	"github.com/onflow/flow-emulator/adapters"
-=======
 	"github.com/prometheus/client_golang/prometheus"
 	"github.com/rs/zerolog"
 
->>>>>>> bcf65457
 	"github.com/onflow/flow-go/engine/access/rest"
 	"github.com/onflow/flow-go/engine/access/rest/routes"
 	"github.com/onflow/flow-go/model/flow"
@@ -91,16 +87,11 @@
 
 	// only collect metrics if not test
 	if flag.Lookup("test.v") == nil {
-<<<<<<< HEAD
-		// TODO: Update to match the new API
-		//restCollector = metrics.NewRestCollector(metricsProm.Config{Prefix: "access_rest_api"}, nil)
-=======
 		var err error
 		restCollector, err = metrics.NewRestCollector(routes.URLToRoute, prometheus.DefaultRegisterer)
 		if err != nil {
 			return nil, err
 		}
->>>>>>> bcf65457
 	}
 
 	srv, err := rest.NewServer(adapter, fmt.Sprintf("%s:3333", host), debugLogger, chain, restCollector)
