/*
 * Flow Emulator
 *
 * Copyright 2019 Dapper Labs, Inc.
 *
 * Licensed under the Apache License, Version 2.0 (the "License");
 * you may not use this file except in compliance with the License.
 * You may obtain a copy of the License at
 *
 *   http://www.apache.org/licenses/LICENSE-2.0
 *
 * Unless required by applicable law or agreed to in writing, software
 * distributed under the License is distributed on an "AS IS" BASIS,
 * WITHOUT WARRANTIES OR CONDITIONS OF ANY KIND, either express or implied.
 * See the License for the specific language governing permissions and
 * limitations under the License.
 */

package server

import (
	"fmt"
	"os"
	"sort"
	"time"

	"github.com/onflow/cadence"
	"github.com/onflow/cadence/runtime"
	"github.com/onflow/flow-go-sdk/crypto"
	"github.com/onflow/flow-go/fvm/systemcontracts"
	flowgo "github.com/onflow/flow-go/model/flow"
	"github.com/psiemens/graceland"
	"github.com/rs/zerolog"

	"github.com/onflow/flow-emulator/adapters"
	"github.com/onflow/flow-emulator/emulator"
	"github.com/onflow/flow-emulator/server/access"
	"github.com/onflow/flow-emulator/server/debugger"
	"github.com/onflow/flow-emulator/server/utils"
	"github.com/onflow/flow-emulator/storage"
	"github.com/onflow/flow-emulator/storage/checkpoint"
	"github.com/onflow/flow-emulator/storage/remote"
	"github.com/onflow/flow-emulator/storage/sqlite"
	"github.com/onflow/flow-emulator/storage/util"
)

// EmulatorServer is a local server that runs a Flow Emulator instance.
//
// The server wraps an emulated emulator instance with the Access API gRPC handlers.
type EmulatorServer struct {
	logger        *zerolog.Logger
	config        *Config
	emulator      emulator.Emulator
	accessAdapter *adapters.AccessAdapter
	group         *graceland.Group
	liveness      graceland.Routine
	storage       graceland.Routine
	grpc          *access.GRPCServer
	rest          *access.RestServer
	admin         *utils.HTTPServer
	blocks        graceland.Routine
	debugger      graceland.Routine
}

const (
	defaultGRPCPort               = 3569
	defaultRESTPort               = 8888
	defaultAdminPort              = 8080
	defaultLivenessCheckTolerance = time.Second
	defaultDBGCInterval           = time.Minute * 5
	defaultDBGCRatio              = 0.5
)

var (
	defaultHTTPHeaders = []utils.HTTPHeader{
		{
			Key:   "Access-Control-Allow-Origin",
			Value: "*",
		},
		{
			Key:   "Access-Control-Allow-Methods",
			Value: "POST, GET, OPTIONS, PUT, DELETE",
		},
		{
			Key:   "Access-Control-Allow-Headers",
			Value: "*",
		},
	}
)

// Config is the configuration for an emulator server.
type Config struct {
	GRPCPort                  int
	GRPCDebug                 bool
	AdminPort                 int
	DebuggerPort              int
	RESTPort                  int
	RESTDebug                 bool
	HTTPHeaders               []utils.HTTPHeader
	BlockTime                 time.Duration
	ServicePublicKey          crypto.PublicKey
	ServicePrivateKey         crypto.PrivateKey
	ServiceKeySigAlgo         crypto.SignatureAlgorithm
	ServiceKeyHashAlgo        crypto.HashAlgorithm
	GenesisTokenSupply        cadence.UFix64
	TransactionExpiry         uint
	StorageLimitEnabled       bool
	MinimumStorageReservation cadence.UFix64
	StorageMBPerFLOW          cadence.UFix64
	TransactionFeesEnabled    bool
	TransactionMaxGasLimit    uint64
	ScriptGasLimit            uint64
	Persist                   bool
	Snapshot                  bool
	// ContractRemovalEnabled configures possible removal of contracts.
	ContractRemovalEnabled bool
	// DBPath is the path to the Badger database on disk.
	DBPath string
	// DBGCInterval is the time interval at which to garbage collect the Badger value log.
	DBGCInterval time.Duration
	// DBGCDiscardRatio is the ratio of space to reclaim during a Badger garbage collection run.
	DBGCDiscardRatio float64
	// LivenessCheckTolerance is the time interval in which the server must respond to liveness probes.
	LivenessCheckTolerance time.Duration
	// Whether to deploy some extra Flow contracts when emulator starts
	WithContracts bool
	// Enable simple monotonically increasing address format (e.g. 0x1, 0x2, etc)
	SimpleAddressesEnabled    bool
	SkipTransactionValidation bool
	// Host listen on for the emulator servers (REST/GRPC/Admin)
	Host string
	//Chain to emulation
	ChainID flowgo.ChainID
	//Redis URL for redis storage backend
	RedisURL string
	//Sqlite URL for sqlite storage backend
	SqliteURL string
	// CoverageReportingEnabled enables/disables Cadence code coverage reporting.
	CoverageReportingEnabled bool
	// LegacyUpgradeEnabled enables/disables Cadence legacy contracts upgrades
	LegacyContractUpgradeEnabled bool
	// RPCHost is the address of the access node to use when using a forked network.
	RPCHost string
	// StartBlockHeight is the height at which to start the emulator.
	StartBlockHeight uint64
<<<<<<< HEAD
	// CheckpointPath is the path to the checkpoint folder to use when starting the network on top of existing state.
	// StateHash should be provided as well.
	CheckpointPath string
	// StateHash is the state hash to use when starting the network on top of existing state.
	// CheckpointPath should be provided as well.
	StateHash string
=======
	// ComputationReportingEnabled enables/disables Cadence computation reporting.
	ComputationReportingEnabled bool
>>>>>>> 8e4981ce
}

type listener interface {
	Listen() error
}

// NewEmulatorServer creates a new instance of a Flow Emulator server.
func NewEmulatorServer(logger *zerolog.Logger, conf *Config) *EmulatorServer {
	conf = sanitizeConfig(conf)

	store, err := configureStorage(logger, conf)
	if err != nil {
		logger.Error().Err(err).Msg("❗  Failed to configure storage")
		return nil
	}

	emulatedBlockchain, err := configureBlockchain(logger, conf, store)
	if err != nil {
		logger.Err(err).Msg("❗  Failed to configure emulated emulator")
		return nil
	}

	chain := emulatedBlockchain.GetChain()

	sc := systemcontracts.SystemContractsForChain(chain.ChainID())
	contracts := sc.All()
	// sort contracts to always have the same order
	sort.Slice(contracts, func(i, j int) bool {
		return contracts[i].Name < contracts[j].Name
	})
	for _, contract := range contracts {
		logger.
			Info().
			Fields(map[string]any{contract.Name: contract.Address.HexWithPrefix()}).
			Msg("📜 Flow contract")
	}

	if conf.WithContracts {
		commonContracts := emulator.NewCommonContracts(chain)
		err := emulator.DeployContracts(emulatedBlockchain, commonContracts)
		if err != nil {
			logger.Error().Err(err).Msg("❗  Failed to deploy contracts")
		}

		for _, contract := range commonContracts {
			logger.Info().Fields(
				map[string]any{
					contract.Name: fmt.Sprintf("0x%s", contract.Address.Hex()),
				},
			).Msg(contract.Description)
		}
	}

	accessAdapter := adapters.NewAccessAdapter(logger, emulatedBlockchain)
	livenessTicker := utils.NewLivenessTicker(conf.LivenessCheckTolerance)
	grpcServer := access.NewGRPCServer(logger, emulatedBlockchain, accessAdapter, chain, conf.Host, conf.GRPCPort, conf.GRPCDebug)
	restServer, err := access.NewRestServer(logger, emulatedBlockchain, accessAdapter, chain, conf.Host, conf.RESTPort, conf.RESTDebug)
	if err != nil {
		logger.Error().Err(err).Msg("❗  Failed to startup REST API")
		return nil
	}

	server := &EmulatorServer{
		logger:        logger,
		config:        conf,
		storage:       store,
		liveness:      livenessTicker,
		grpc:          grpcServer,
		rest:          restServer,
		admin:         nil,
		emulator:      emulatedBlockchain,
		accessAdapter: accessAdapter,
		debugger:      debugger.New(logger, emulatedBlockchain, conf.DebuggerPort),
	}

	server.admin = utils.NewAdminServer(logger, emulatedBlockchain, accessAdapter, grpcServer, livenessTicker, conf.Host, conf.AdminPort, conf.HTTPHeaders)

	// only create blocks ticker if block time > 0
	if conf.BlockTime > 0 {
		server.blocks = emulator.NewBlocksTicker(emulatedBlockchain, conf.BlockTime)
		emulatedBlockchain.DisableAutoMine()
	} else {
		emulatedBlockchain.EnableAutoMine()
	}

	return server
}

// Listen starts listening for incoming connections.
//
// After this non-blocking function executes we can treat the
// emulator server as ready.
func (s *EmulatorServer) Listen() error {
	for _, lis := range []listener{s.grpc, s.rest, s.admin} {
		err := lis.Listen()
		if err != nil { // fail quick
			return err
		}
	}

	return nil
}

// Start starts the Flow Emulator server.
//
// This is a blocking call that listens and starts the emulator server.
func (s *EmulatorServer) Start() {
	s.Stop()

	s.group = graceland.NewGroup()
	// only start blocks ticker if it exists
	if s.blocks != nil {
		s.group.Add(s.blocks)
	}
	s.group.Add(s.liveness)

	s.logger.Info().
		Int("port", s.config.GRPCPort).
		Msgf("🌱 Starting gRPC server on port %d", s.config.GRPCPort)
	s.group.Add(s.grpc)

	s.logger.Info().
		Int("port", s.config.RESTPort).
		Msgf("🌱 Starting REST API on port %d", s.config.RESTPort)
	s.group.Add(s.rest)

	s.logger.Info().
		Int("port", s.config.AdminPort).
		Msgf("🌱 Starting admin server on port %d", s.config.AdminPort)
	s.group.Add(s.admin)

	s.logger.Info().
		Int("port", s.config.DebuggerPort).
		Msgf("🌱 Starting debugger on port %d", s.config.DebuggerPort)
	s.group.Add(s.debugger)

	// only start blocks ticker if it exists
	if s.blocks != nil {
		s.group.Add(s.blocks)
	}

	// routines are shut down in insertion order, so database is added last
	s.group.Add(s.storage)

	err := s.group.Start()
	if err != nil {
		s.logger.Error().Err(err).Msg("❗  Server error")
	}

	s.Stop()
}

func (s *EmulatorServer) Emulator() emulator.Emulator {
	return s.emulator
}

func (s *EmulatorServer) AccessAdapter() *adapters.AccessAdapter {
	return s.accessAdapter
}

func (s *EmulatorServer) Stop() {
	if s.group == nil {
		return
	}

	s.group.Stop()

	s.logger.Info().Msg("🛑  Server stopped")
}

func configureStorage(logger *zerolog.Logger, conf *Config) (storageProvider storage.Store, err error) {
	if conf.RedisURL != "" {
		storageProvider, err = util.NewRedisStorage(conf.RedisURL)
		if err != nil {
			return nil, err
		}
	}

	if conf.SqliteURL != "" {
		if storageProvider != nil {
			return nil, fmt.Errorf("you cannot define more than one storage")
		}
		storageProvider, err = util.NewSqliteStorage(conf.SqliteURL)
		if err != nil {
			return nil, err
		}
	}

	if conf.CheckpointPath != "" || conf.StateHash != "" {
		if conf.CheckpointPath == "" || conf.StateHash == "" {
			return nil, fmt.Errorf("both checkpoint path and state hash should be provided")
		}

		if storageProvider != nil {
			return nil, fmt.Errorf("you cannot define more than one storage")
		}
		storageProvider, err = checkpoint.New(*logger, conf.CheckpointPath, conf.StateHash, conf.ChainID)
		if err != nil {
			return nil, err
		}
	}

	if conf.Persist {
		if storageProvider != nil {
			return nil, fmt.Errorf("you cannot use persist with current configuration")
		}
		_ = os.Mkdir(conf.DBPath, os.ModePerm)
		storageProvider, err = util.NewSqliteStorage(conf.DBPath)
		if err != nil {
			return nil, err
		}
	}

	if storageProvider == nil {
		storageProvider, err = util.NewSqliteStorage(sqlite.InMemory)
		if err != nil {
			return nil, err
		}
	}

	if conf.ChainID == flowgo.Testnet || conf.ChainID == flowgo.Mainnet {
		// TODO: any reason redis shouldn't work?
		baseProvider, ok := storageProvider.(*sqlite.Store)
		if !ok {
			return nil, fmt.Errorf("only sqlite is supported with forked networks")
		}

		provider, err := remote.New(baseProvider, logger,
			remote.WithRPCHost(conf.RPCHost, conf.ChainID),
			remote.WithStartBlockHeight(conf.StartBlockHeight),
		)
		if err != nil {
			return nil, err
		}
		storageProvider = provider
	}

	if conf.Snapshot {
		snapshotProvider, isSnapshotProvider := storageProvider.(storage.SnapshotProvider)
		if !isSnapshotProvider {
			return nil, fmt.Errorf("selected storage provider does not support snapshots")
		}
		if !snapshotProvider.SupportSnapshotsWithCurrentConfig() {
			return nil, fmt.Errorf("selected storage provider does not support snapshots with current configuration")
		}
	}

	return storageProvider, err
}

func configureBlockchain(logger *zerolog.Logger, conf *Config, store storage.Store) (*emulator.Blockchain, error) {
	options := []emulator.Option{
		emulator.WithServerLogger(*logger),
		emulator.WithStore(store),
		emulator.WithGenesisTokenSupply(conf.GenesisTokenSupply),
		emulator.WithTransactionMaxGasLimit(conf.TransactionMaxGasLimit),
		emulator.WithScriptGasLimit(conf.ScriptGasLimit),
		emulator.WithTransactionExpiry(conf.TransactionExpiry),
		emulator.WithStorageLimitEnabled(conf.StorageLimitEnabled),
		emulator.WithMinimumStorageReservation(conf.MinimumStorageReservation),
		emulator.WithStorageMBPerFLOW(conf.StorageMBPerFLOW),
		emulator.WithTransactionFeesEnabled(conf.TransactionFeesEnabled),
		emulator.WithChainID(conf.ChainID),
		emulator.WithContractRemovalEnabled(conf.ContractRemovalEnabled),
	}

	if conf.SkipTransactionValidation {
		options = append(
			options,
			emulator.WithTransactionValidationEnabled(false),
		)
	}

	if conf.SimpleAddressesEnabled {
		options = append(
			options,
			emulator.WithSimpleAddresses(),
		)
	}

	if conf.ServicePrivateKey != nil {
		options = append(
			options,
			emulator.WithServicePrivateKey(conf.ServicePrivateKey, conf.ServiceKeySigAlgo, conf.ServiceKeyHashAlgo),
		)
	} else if conf.ServicePublicKey != nil {
		options = append(
			options,
			emulator.WithServicePublicKey(conf.ServicePublicKey, conf.ServiceKeySigAlgo, conf.ServiceKeyHashAlgo),
		)
	}

	if conf.CoverageReportingEnabled {
		options = append(
			options,
			emulator.WithCoverageReport(runtime.NewCoverageReport()),
		)
	}

	if conf.LegacyContractUpgradeEnabled {
		options = append(
			options,
			emulator.WithLegacyUpgradeEnabled(),
		)
	}

	if conf.ComputationReportingEnabled {
		options = append(
			options,
			emulator.WithComputationReporting(true),
		)
	}

	emulatedBlockchain, err := emulator.New(options...)
	if err != nil {
		return nil, err
	}

	return emulatedBlockchain, nil
}

func sanitizeConfig(conf *Config) *Config {
	if conf.GRPCPort == 0 {
		conf.GRPCPort = defaultGRPCPort
	}

	if conf.RESTPort == 0 {
		conf.RESTPort = defaultRESTPort
	}

	if conf.AdminPort == 0 {
		conf.AdminPort = defaultAdminPort
	}

	if conf.HTTPHeaders == nil {
		conf.HTTPHeaders = defaultHTTPHeaders
	}

	if conf.DBGCInterval == 0 {
		conf.DBGCInterval = defaultDBGCInterval
	}

	if conf.DBGCDiscardRatio == 0 {
		conf.DBGCDiscardRatio = defaultDBGCRatio
	}

	if conf.LivenessCheckTolerance == 0 {
		conf.LivenessCheckTolerance = defaultLivenessCheckTolerance
	}

	if conf.ChainID == "" {
		conf.ChainID = flowgo.Emulator
	}

	return conf
}<|MERGE_RESOLUTION|>--- conflicted
+++ resolved
@@ -143,17 +143,14 @@
 	RPCHost string
 	// StartBlockHeight is the height at which to start the emulator.
 	StartBlockHeight uint64
-<<<<<<< HEAD
 	// CheckpointPath is the path to the checkpoint folder to use when starting the network on top of existing state.
 	// StateHash should be provided as well.
 	CheckpointPath string
 	// StateHash is the state hash to use when starting the network on top of existing state.
 	// CheckpointPath should be provided as well.
 	StateHash string
-=======
 	// ComputationReportingEnabled enables/disables Cadence computation reporting.
 	ComputationReportingEnabled bool
->>>>>>> 8e4981ce
 }
 
 type listener interface {
