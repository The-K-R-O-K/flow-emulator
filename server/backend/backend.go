--- conflicted
+++ resolved
@@ -600,10 +600,7 @@
 }
 
 func (b *Backend) GetTransactionResultByIndex(context.Context, flowgo.Identifier, uint32) (*access.TransactionResult, error) {
-<<<<<<< HEAD
-=======
 	// TODO: implement
->>>>>>> f95ebd64
 	panic("GetTransactionResultByIndex not implemented")
 }
 
