--- conflicted
+++ resolved
@@ -5,11 +5,7 @@
 	"fmt"
 	"strings"
 
-<<<<<<< HEAD
-	flowgo "github.com/dapperlabs/flow-go/model/flow"
-=======
 	flowgo "github.com/onflow/flow-go/model/flow"
->>>>>>> d678858b
 )
 
 const (
