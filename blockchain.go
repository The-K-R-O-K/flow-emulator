--- conflicted
+++ resolved
@@ -528,9 +528,8 @@
 func configureFVM(blockchain *Blockchain, conf config, blocks *blocks) (*fvm.VirtualMachine, fvm.Context, error) {
 	vm := fvm.NewVirtualMachine()
 
-<<<<<<< HEAD
 	cadenceLogger := conf.Logger.Hook(CadenceHook{MainLogger: &conf.ServerLogger}).Level(zerolog.DebugLevel)
-=======
+
 	config := runtime.Config{
 		Debugger:                 blockchain.debugger,
 		AccountLinkingEnabled:    true,
@@ -548,7 +547,6 @@
 			return coverageReportedRuntime
 		},
 	)
->>>>>>> 5b6016a0
 
 	fvmOptions := []fvm.Option{
 		fvm.WithLogger(cadenceLogger),
