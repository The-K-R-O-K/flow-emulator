// Package emulator provides an emulated version of the Flow blockchain that can be used
// for development purposes.
//
// This package can be used as a library or as a standalone application.
//
// When used as a library, this package provides tools to write programmatic tests for
// Flow applications.
//
// When used as a standalone application, this package implements the Flow Access API
// and is fully-compatible with Flow gRPC client libraries.
package emulator

import (
	"errors"
	"fmt"
	"sync"
	"time"

<<<<<<< HEAD
=======
	"github.com/onflow/flow-go/access"
	"github.com/onflow/flow-go/crypto"
	"github.com/onflow/flow-go/crypto/hash"
	"github.com/onflow/flow-go/engine/execution/state/delta"
	"github.com/onflow/flow-go/fvm"
	"github.com/onflow/flow-go/fvm/state"
	flowgo "github.com/onflow/flow-go/model/flow"
>>>>>>> d678858b
	"github.com/onflow/cadence"
	"github.com/onflow/cadence/runtime"
	sdk "github.com/onflow/flow-go-sdk"
	sdkcrypto "github.com/onflow/flow-go-sdk/crypto"
	"github.com/onflow/flow-go-sdk/templates"

<<<<<<< HEAD
	"github.com/dapperlabs/flow-go/access"
	"github.com/dapperlabs/flow-go/crypto"
	"github.com/dapperlabs/flow-go/crypto/hash"
	"github.com/dapperlabs/flow-go/engine/execution/state/delta"
	"github.com/dapperlabs/flow-go/fvm"
	"github.com/dapperlabs/flow-go/fvm/state"
	flowgo "github.com/dapperlabs/flow-go/model/flow"

=======
>>>>>>> d678858b
	"github.com/dapperlabs/flow-emulator/convert"
	sdkconvert "github.com/dapperlabs/flow-emulator/convert/sdk"
	"github.com/dapperlabs/flow-emulator/storage"
	"github.com/dapperlabs/flow-emulator/storage/memstore"
	"github.com/dapperlabs/flow-emulator/types"
)

// Blockchain emulates the functionality of the Flow blockchain.
type Blockchain struct {
	// committed chain state: blocks, transactions, registers, events
	storage storage.Store

	// mutex protecting pending block
	mu sync.RWMutex

	// pending block containing block info, register state, pending transactions
	pendingBlock *pendingBlock

	// used to execute transactions and scripts
	vm    *fvm.VirtualMachine
	vmCtx fvm.Context

	transactionValidator *access.TransactionValidator

	serviceKey ServiceKey
}

type ServiceKey struct {
<<<<<<< HEAD
	ID             int
=======
	Index          int
>>>>>>> d678858b
	Address        sdk.Address
	SequenceNumber uint64
	PrivateKey     *sdkcrypto.PrivateKey
	PublicKey      *sdkcrypto.PublicKey
	HashAlgo       sdkcrypto.HashAlgorithm
	SigAlgo        sdkcrypto.SignatureAlgorithm
	Weight         int
}

<<<<<<< HEAD
func (r ServiceKey) Signer() sdkcrypto.Signer {
	return sdkcrypto.NewInMemorySigner(*r.PrivateKey, r.HashAlgo)
}

func (r ServiceKey) AccountKey() *sdk.AccountKey {

	var publicKey sdkcrypto.PublicKey
	if r.PublicKey != nil {
		publicKey = *r.PublicKey
	}

	if r.PrivateKey != nil {
		publicKey = r.PrivateKey.PublicKey()
	}

	return &sdk.AccountKey{
		ID:             r.ID,
=======
func (s ServiceKey) Signer() sdkcrypto.Signer {
	return sdkcrypto.NewInMemorySigner(*s.PrivateKey, s.HashAlgo)
}

func (s ServiceKey) AccountKey() *sdk.AccountKey {

	var publicKey sdkcrypto.PublicKey
	if s.PublicKey != nil {
		publicKey = *s.PublicKey
	}

	if s.PrivateKey != nil {
		publicKey = s.PrivateKey.PublicKey()
	}

	return &sdk.AccountKey{
		Index:          s.Index,
>>>>>>> d678858b
		PublicKey:      publicKey,
		SigAlgo:        s.SigAlgo,
		HashAlgo:       s.HashAlgo,
		Weight:         s.Weight,
		SequenceNumber: s.SequenceNumber,
	}
}

const defaultServiceKeyPrivateKeySeed = "elephant ears space cowboy octopus rodeo potato cannon pineapple"
const DefaultServiceKeySigAlgo = sdkcrypto.ECDSA_P256
const DefaultServiceKeyHashAlgo = sdkcrypto.SHA3_256

func DefaultServiceKey() ServiceKey {
	return GenerateDefaultServiceKey(DefaultServiceKeySigAlgo, DefaultServiceKeyHashAlgo)
}

func GenerateDefaultServiceKey(
	sigAlgo sdkcrypto.SignatureAlgorithm,
	hashAlgo sdkcrypto.HashAlgorithm,
) ServiceKey {
	privateKey, err := sdkcrypto.GeneratePrivateKey(
		sigAlgo,
		[]byte(defaultServiceKeyPrivateKeySeed),
	)
	if err != nil {
		panic(fmt.Sprintf("Failed to generate default service key: %s", err.Error()))
	}

	return ServiceKey{
		PrivateKey: &privateKey,
		SigAlgo:    sigAlgo,
		HashAlgo:   hashAlgo,
	}
}

<<<<<<< HEAD
const defaultServiceKeyPrivateKeySeed = "elephant ears space cowboy octopus rodeo potato cannon pineapple"
const DefaultServiceKeySigAlgo = sdkcrypto.ECDSA_P256
const DefaultServiceKeyHashAlgo = sdkcrypto.SHA3_256

func DefaultServiceKey() ServiceKey {
	return GenerateDefaultServiceKey(DefaultServiceKeySigAlgo, DefaultServiceKeyHashAlgo)
}

func GenerateDefaultServiceKey(
	sigAlgo sdkcrypto.SignatureAlgorithm,
	hashAlgo sdkcrypto.HashAlgorithm,
) ServiceKey {
	privateKey, err := sdkcrypto.GeneratePrivateKey(
		sigAlgo,
		[]byte(defaultServiceKeyPrivateKeySeed),
	)
	if err != nil {
		panic(fmt.Sprintf("Failed to generate default service key: %s", err.Error()))
	}

	return ServiceKey{
		PrivateKey: &privateKey,
		SigAlgo:    sigAlgo,
		HashAlgo:   hashAlgo,
	}
}

=======
>>>>>>> d678858b
// MaxGasLimit is the maximum gas limit supported by the emulated blockchain.
//
// TODO: replace with safe limit
const MaxGasLimit = 999999999

// config is a set of configuration options for an emulated blockchain.
type config struct {
	ServiceKey         ServiceKey
	Store              storage.Store
	SimpleAddresses    bool
	GenesisTokenSupply cadence.UFix64
	ScriptGasLimit     uint64
	TransactionExpiry  uint
}

func (conf config) GetStore() storage.Store {
	// if no store is specified, use a memstore
	// NOTE: we don't initialize this in defaultConfig because otherwise the same
	// memstore is shared between Blockchain instances
	if conf.Store == nil {
		return memstore.New()
	}

	return conf.Store
}

func (conf config) GetChainID() flowgo.ChainID {
	if conf.SimpleAddresses {
		return flowgo.MonotonicEmulator
	}

	return flowgo.Emulator
<<<<<<< HEAD
}

func (conf config) GetServiceKey() ServiceKey {
	// set up service key
	serviceKey := conf.ServiceKey
	serviceKey.Address = sdk.Address(conf.GetChainID().Chain().ServiceAddress())
	serviceKey.Weight = sdk.AccountKeyWeightThreshold

	return serviceKey
}

=======
}

func (conf config) GetServiceKey() ServiceKey {
	// set up service key
	serviceKey := conf.ServiceKey
	serviceKey.Address = sdk.Address(conf.GetChainID().Chain().ServiceAddress())
	serviceKey.Weight = sdk.AccountKeyWeightThreshold

	return serviceKey
}

>>>>>>> d678858b
const defaultGenesisTokenSupply = "100000000000.0"
const defaultScriptGasLimit = 100000

// defaultConfig is the default configuration for an emulated blockchain.
var defaultConfig = func() config {
	genesisTokenSupply, err := cadence.NewUFix64(defaultGenesisTokenSupply)
	if err != nil {
		panic(fmt.Sprintf("Failed to parse default genesis token supply: %s", err.Error()))
	}

	return config{
		ServiceKey:         DefaultServiceKey(),
		Store:              nil,
		SimpleAddresses:    false,
		GenesisTokenSupply: genesisTokenSupply,
		ScriptGasLimit:     defaultScriptGasLimit,
		TransactionExpiry:  0, // TODO: replace with sensible default
	}
}()

// Option is a function applying a change to the emulator config.
type Option func(*config)

// WithServicePublicKey sets the service key from a public key.
func WithServicePublicKey(
	servicePublicKey sdkcrypto.PublicKey,
	sigAlgo sdkcrypto.SignatureAlgorithm,
	hashAlgo sdkcrypto.HashAlgorithm,
) Option {
	return func(c *config) {
		c.ServiceKey = ServiceKey{
			PublicKey: &servicePublicKey,
			SigAlgo:   sigAlgo,
			HashAlgo:  hashAlgo,
		}
	}
}

// WithStore sets the persistent storage provider.
func WithStore(store storage.Store) Option {
	return func(c *config) {
		c.Store = store
	}
}

// WithSimpleAddresses enables simple addresses, which are sequential starting with 0x01.
func WithSimpleAddresses() Option {
	return func(c *config) {
		c.SimpleAddresses = true
	}
}

// WithGenesisTokenSupply sets the genesis token supply.
func WithGenesisTokenSupply(supply cadence.UFix64) Option {
	return func(c *config) {
		c.GenesisTokenSupply = supply
	}
}

// WithScriptGasLimit sets the gas limit for scripts.
//
// This limit does not affect transactions, which declare their own limit.
func WithScriptGasLimit(limit uint64) Option {
	return func(c *config) {
		c.ScriptGasLimit = limit
	}
}

// WithTransactionExpiry sets the transaction expiry measured in blocks.
//
// If set to zero, transaction expiry is disabled and the reference block ID field
// is not required.
func WithTransactionExpiry(expiry uint) Option {
	return func(c *config) {
		c.TransactionExpiry = expiry
	}
}

// NewBlockchain instantiates a new emulated blockchain with the provided options.
func NewBlockchain(opts ...Option) (*Blockchain, error) {

	// apply options to the default config
	conf := defaultConfig
	for _, opt := range opts {
		opt(&conf)
	}

	b := &Blockchain{
		storage:    conf.GetStore(),
		serviceKey: conf.GetServiceKey(),
	}

	var err error

	blocks := newBlocks(b)

	b.vm, b.vmCtx, err = configureFVM(conf, blocks)
	if err != nil {
		return nil, err
	}

	latestBlock, latestLedgerView, err := configureLedger(conf, b.storage, b.vm, b.vmCtx)
	if err != nil {
		return nil, err
	}

	b.pendingBlock = newPendingBlock(latestBlock, latestLedgerView)
	b.transactionValidator = configureTransactionValidator(conf, blocks)

	return b, nil
}

func configureFVM(conf config, blocks *blocks) (*fvm.VirtualMachine, fvm.Context, error) {
	vm := fvm.New(runtime.NewInterpreterRuntime())

	astCache, err := fvm.NewLRUASTCache(256)
	if err != nil {
		return nil, fvm.Context{}, fmt.Errorf("failed to initialize AST cache: %w", err)
	}

	ctx := fvm.NewContext(
		fvm.WithChain(conf.GetChainID().Chain()),
		fvm.WithASTCache(astCache),
		fvm.WithBlocks(blocks),
		fvm.WithRestrictedDeployment(false),
		fvm.WithRestrictedAccountCreation(false),
		fvm.WithGasLimit(conf.ScriptGasLimit),
	)

	return vm, ctx, nil
}

func configureLedger(
	conf config,
	store storage.Store,
	vm *fvm.VirtualMachine,
	ctx fvm.Context,
) (*flowgo.Block, *delta.View, error) {
	latestBlock, err := store.LatestBlock()
	if err != nil {
		if errors.Is(err, storage.ErrNotFound) {
			// storage is empty, bootstrap new ledger state
			return configureNewLedger(conf, store, vm, ctx)
		}

		// internal storage error, fail fast
		return nil, nil, err
	}

	// storage contains data, load state from storage
	return configureExistingLedger(&latestBlock, store)
}

func configureNewLedger(
	conf config,
	store storage.Store,
	vm *fvm.VirtualMachine,
	ctx fvm.Context,
) (*flowgo.Block, *delta.View, error) {
	genesisLedgerView := store.LedgerViewByHeight(0)

	err := bootstrapLedger(
		vm,
		ctx,
		genesisLedgerView,
		conf.GetServiceKey().AccountKey(),
		conf.GenesisTokenSupply,
	)
	if err != nil {
		return nil, nil, fmt.Errorf("failed to bootstrap execution state: %w", err)
	}

	// commit the genesis block to storage
<<<<<<< HEAD
	genesis := flowgo.Genesis(nil, conf.GetChainID())
=======
	genesis := flowgo.Genesis(conf.GetChainID())
>>>>>>> d678858b

	err = store.CommitBlock(
		*genesis,
		nil,
		nil,
		nil,
		genesisLedgerView.Delta(),
		nil,
	)
	if err != nil {
		return nil, nil, err
	}

	// get empty ledger view
	ledgerView := store.LedgerViewByHeight(0)

	return genesis, ledgerView, nil
<<<<<<< HEAD
}

func configureExistingLedger(
	latestBlock *flowgo.Block,
	store storage.Store,
) (*flowgo.Block, *delta.View, error) {
	latestLedgerView := store.LedgerViewByHeight(latestBlock.Header.Height)

	return latestBlock, latestLedgerView, nil
}

func bootstrapLedger(
	vm *fvm.VirtualMachine,
	ctx fvm.Context,
	ledger state.Ledger,
	accountKey *sdk.AccountKey,
	genesisTokenSupply cadence.UFix64,
) error {
	publicKey, _ := crypto.DecodePublicKey(
		crypto.SigningAlgorithm(accountKey.SigAlgo),
		accountKey.PublicKey.Encode(),
	)

	flowAccountKey := flowgo.AccountPublicKey{
		PublicKey: publicKey,
		SignAlgo:  crypto.SigningAlgorithm(accountKey.SigAlgo),
		HashAlgo:  hash.HashingAlgorithm(accountKey.HashAlgo),
		Weight:    fvm.AccountKeyWeightThreshold,
	}

	err := vm.Run(ctx, fvm.Bootstrap(flowAccountKey, genesisTokenSupply), ledger)
	if err != nil {
		return err
	}

	return nil
}

func configureTransactionValidator(conf config, blocks *blocks) *access.TransactionValidator {
	return access.NewTransactionValidator(
		blocks,
		access.TransactionValidationOptions{
			Expiry:                       conf.TransactionExpiry,
			ExpiryBuffer:                 0,
			AllowEmptyReferenceBlockID:   conf.TransactionExpiry == 0,
			AllowUnknownReferenceBlockID: false,
			MaxGasLimit:                  MaxGasLimit,
			CheckScriptsParse:            true,
		},
	)
}

// ServiceKey returns the service private key for this blockchain.
func (b *Blockchain) ServiceKey() ServiceKey {
	serviceAccount, err := b.getAccount(sdkconvert.SDKAddressToFlow(b.serviceKey.Address))
	if err != nil {
		return b.serviceKey
	}

	if len(serviceAccount.Keys) > 0 {
		b.serviceKey.ID = 0
		b.serviceKey.SequenceNumber = serviceAccount.Keys[0].SeqNumber
		b.serviceKey.Weight = serviceAccount.Keys[0].Weight
	}

=======
}

func configureExistingLedger(
	latestBlock *flowgo.Block,
	store storage.Store,
) (*flowgo.Block, *delta.View, error) {
	latestLedgerView := store.LedgerViewByHeight(latestBlock.Header.Height)

	return latestBlock, latestLedgerView, nil
}

func bootstrapLedger(
	vm *fvm.VirtualMachine,
	ctx fvm.Context,
	ledger state.Ledger,
	accountKey *sdk.AccountKey,
	genesisTokenSupply cadence.UFix64,
) error {
	publicKey, _ := crypto.DecodePublicKey(
		crypto.SigningAlgorithm(accountKey.SigAlgo),
		accountKey.PublicKey.Encode(),
	)

	flowAccountKey := flowgo.AccountPublicKey{
		PublicKey: publicKey,
		SignAlgo:  crypto.SigningAlgorithm(accountKey.SigAlgo),
		HashAlgo:  hash.HashingAlgorithm(accountKey.HashAlgo),
		Weight:    fvm.AccountKeyWeightThreshold,
	}

	err := vm.Run(ctx, fvm.Bootstrap(flowAccountKey, genesisTokenSupply), ledger)
	if err != nil {
		return err
	}

	return nil
}

func configureTransactionValidator(conf config, blocks *blocks) *access.TransactionValidator {
	return access.NewTransactionValidator(
		blocks,
		access.TransactionValidationOptions{
			Expiry:                       conf.TransactionExpiry,
			ExpiryBuffer:                 0,
			AllowEmptyReferenceBlockID:   conf.TransactionExpiry == 0,
			AllowUnknownReferenceBlockID: false,
			MaxGasLimit:                  MaxGasLimit,
			CheckScriptsParse:            true,
		},
	)
}

// ServiceKey returns the service private key for this blockchain.
func (b *Blockchain) ServiceKey() ServiceKey {
	serviceAccount, err := b.getAccount(sdkconvert.SDKAddressToFlow(b.serviceKey.Address))
	if err != nil {
		return b.serviceKey
	}

	if len(serviceAccount.Keys) > 0 {
		b.serviceKey.Index = 0
		b.serviceKey.SequenceNumber = serviceAccount.Keys[0].SeqNumber
		b.serviceKey.Weight = serviceAccount.Keys[0].Weight
	}

>>>>>>> d678858b
	return b.serviceKey
}

// PendingBlockID returns the ID of the pending block.
func (b *Blockchain) PendingBlockID() flowgo.Identifier {
	return b.pendingBlock.ID()
}

// PendingBlockTimestamp returns the Timestamp of the pending block.
func (b *Blockchain) PendingBlockTimestamp() time.Time {
	return b.pendingBlock.Block().Header.Timestamp
}

// GetLatestBlock gets the latest sealed block.
func (b *Blockchain) GetLatestBlock() (*flowgo.Block, error) {
	block, err := b.storage.LatestBlock()
	if err != nil {
		return nil, &StorageError{err}
	}

	return &block, nil
}

// GetLatestBlock gets the latest sealed block ID.
func (b *Blockchain) GetLatestBlockID() (sdk.Identifier, error) {
	block, err := b.storage.LatestBlock()
	if err != nil {
		return sdk.Identifier{}, &StorageError{err}
	}

	return sdk.Identifier(block.ID()), nil
}

// GetBlockByID gets a block by ID.
func (b *Blockchain) GetBlockByID(id sdk.Identifier) (*flowgo.Block, error) {
	block, err := b.storage.BlockByID(sdkconvert.SDKIdentifierToFlow(id))
	if err != nil {
		if errors.Is(err, storage.ErrNotFound) {
			return nil, &BlockNotFoundByIDError{ID: id}
		}

		return nil, &StorageError{err}
	}

	return block, nil
}

// GetBlockByHeight gets a block by height.
func (b *Blockchain) GetBlockByHeight(height uint64) (*flowgo.Block, error) {
	block, err := b.getBlockByHeight(height)
	if err != nil {
		return nil, err
	}

	return block, nil
}

func (b *Blockchain) getBlockByHeight(height uint64) (*flowgo.Block, error) {
	block, err := b.storage.BlockByHeight(height)
	if err != nil {
		if errors.Is(err, storage.ErrNotFound) {
			return nil, &BlockNotFoundByHeightError{Height: height}
		}
		return nil, err
	}

	return block, nil
}

func (b *Blockchain) GetCollection(colID sdk.Identifier) (*sdk.Collection, error) {
	b.mu.RLock()
	defer b.mu.RUnlock()

	col, err := b.storage.CollectionByID(sdkconvert.SDKIdentifierToFlow(colID))
	if err != nil {
		if errors.Is(err, storage.ErrNotFound) {
			return nil, &CollectionNotFoundError{ID: colID}
		}
		return nil, &StorageError{err}
	}

	sdkCol := sdkconvert.FlowLightCollectionToSDK(col)

	return &sdkCol, nil
}

// GetTransaction gets an existing transaction by ID.
//
// The function first looks in the pending block, then the current blockchain state.
func (b *Blockchain) GetTransaction(id sdk.Identifier) (*sdk.Transaction, error) {
	b.mu.RLock()
	defer b.mu.RUnlock()

	txID := sdkconvert.SDKIdentifierToFlow(id)

	pendingTx := b.pendingBlock.GetTransaction(txID)
	if pendingTx != nil {
		pendingSDKTx := sdkconvert.FlowTransactionToSDK(*pendingTx)
		return &pendingSDKTx, nil
	}

	tx, err := b.storage.TransactionByID(txID)
	if err != nil {
		if errors.Is(err, storage.ErrNotFound) {
			return nil, &TransactionNotFoundError{ID: txID}
		}
		return nil, &StorageError{err}
	}

	sdkTx := sdkconvert.FlowTransactionToSDK(tx)
	return &sdkTx, nil
}

func (b *Blockchain) GetTransactionResult(ID sdk.Identifier) (*sdk.TransactionResult, error) {
	b.mu.RLock()
	defer b.mu.RUnlock()

	txID := sdkconvert.SDKIdentifierToFlow(ID)

	if b.pendingBlock.ContainsTransaction(txID) {
		return &sdk.TransactionResult{
			Status: sdk.TransactionStatusPending,
		}, nil
	}

	storedResult, err := b.storage.TransactionResultByID(txID)
	if err != nil {
		if errors.Is(err, storage.ErrNotFound) {
			return &sdk.TransactionResult{
				Status: sdk.TransactionStatusUnknown,
			}, nil
		}
		return nil, &StorageError{err}
	}

	var errResult error

	if storedResult.ErrorCode != 0 {
		errResult = &ExecutionError{
			Code:    storedResult.ErrorCode,
			Message: storedResult.ErrorMessage,
		}
	}

	sdkEvents, err := sdkconvert.FlowEventsToSDK(storedResult.Events)
	if err != nil {
		return nil, err
	}

	result := sdk.TransactionResult{
		Status: sdk.TransactionStatusSealed,
		Error:  errResult,
		Events: sdkEvents,
	}

	return &result, nil
}

// GetAccount returns the account for the given address.
func (b *Blockchain) GetAccount(address sdk.Address) (*sdk.Account, error) {
	b.mu.RLock()
	defer b.mu.RUnlock()

	flowAddress := sdkconvert.SDKAddressToFlow(address)

	account, err := b.getAccount(flowAddress)
	if err != nil {
		return nil, err
	}

	sdkAccount, err := sdkconvert.FlowAccountToSDK(*account)
	if err != nil {
		return nil, err
	}

	return &sdkAccount, err
}

// getAccount returns the account for the given address.
func (b *Blockchain) getAccount(address flowgo.Address) (*flowgo.Account, error) {
	latestBlock, err := b.GetLatestBlock()
	if err != nil {
		return nil, err
	}

	view := b.storage.LedgerViewByHeight(latestBlock.Header.Height)

	account, err := b.vm.GetAccount(b.vmCtx, address, view)
	if errors.Is(err, fvm.ErrAccountNotFound) {
		return nil, &AccountNotFoundError{Address: address}
	}

	return account, nil
}

// TODO: Implement
func (b *Blockchain) GetAccountAtBlock(address sdk.Address, blockHeight uint64) (*sdk.Account, error) {
	panic("not implemented")
}

// GetEventsByHeight returns the events in the block at the given height, optionally filtered by type.
func (b *Blockchain) GetEventsByHeight(blockHeight uint64, eventType string) ([]sdk.Event, error) {
	flowEvents, err := b.storage.EventsByHeight(blockHeight, eventType)
	if err != nil {
		return nil, err
	}

	sdkEvents, err := sdkconvert.FlowEventsToSDK(flowEvents)
	if err != nil {
		return nil, fmt.Errorf("could not convert events: %w", err)
	}

	return sdkEvents, err
}

// AddTransaction validates a transaction and adds it to the current pending block.
func (b *Blockchain) AddTransaction(tx sdk.Transaction) error {
	b.mu.Lock()
	defer b.mu.Unlock()

	return b.addTransaction(tx)
}

// AddTransaction validates a transaction and adds it to the current pending block.
func (b *Blockchain) addTransaction(sdkTx sdk.Transaction) error {

	tx := sdkconvert.SDKTransactionToFlow(sdkTx)

	// If index > 0, pending block has begun execution (cannot add more transactions)
	if b.pendingBlock.ExecutionStarted() {
		return &PendingBlockMidExecutionError{BlockID: b.pendingBlock.ID()}
	}

	if b.pendingBlock.ContainsTransaction(tx.ID()) {
		return &DuplicateTransactionError{TxID: tx.ID()}
	}

	_, err := b.storage.TransactionByID(tx.ID())
	if err == nil {
		// Found the transaction, this is a duplicate
		return &DuplicateTransactionError{TxID: tx.ID()}
	} else if !errors.Is(err, storage.ErrNotFound) {
		// Error in the storage provider
		return fmt.Errorf("failed to check storage for transaction %w", err)
	}

	err = b.transactionValidator.Validate(tx)
	if err != nil {
		return convertAccessError(err)
	}

	// add transaction to pending block
	b.pendingBlock.AddTransaction(*tx)

	return nil
}

// ExecuteBlock executes the remaining transactions in pending block.
func (b *Blockchain) ExecuteBlock() ([]*types.TransactionResult, error) {
	b.mu.Lock()
	defer b.mu.Unlock()

	return b.executeBlock()
}

func (b *Blockchain) executeBlock() ([]*types.TransactionResult, error) {
	results := make([]*types.TransactionResult, 0)

	// empty blocks do not require execution, treat as a no-op
	if b.pendingBlock.Empty() {
		return results, nil
	}

	header := b.pendingBlock.Block().Header
	blockContext := fvm.NewContextFromParent(
		b.vmCtx,
		fvm.WithBlockHeader(header),
	)

	// cannot execute a block that has already executed
	if b.pendingBlock.ExecutionComplete() {
		return results, &PendingBlockTransactionsExhaustedError{
			BlockID: b.pendingBlock.ID(),
		}
	}

	// continue executing transactions until execution is complete
	for !b.pendingBlock.ExecutionComplete() {
		result, err := b.executeNextTransaction(blockContext)
		if err != nil {
			return results, err
		}

		results = append(results, result)
	}

	return results, nil
}

// ExecuteNextTransaction executes the next indexed transaction in pending block.
func (b *Blockchain) ExecuteNextTransaction() (*types.TransactionResult, error) {
	b.mu.Lock()
	defer b.mu.Unlock()

	header := b.pendingBlock.Block().Header
	blockContext := fvm.NewContextFromParent(
		b.vmCtx,
		fvm.WithBlockHeader(header),
	)

	return b.executeNextTransaction(blockContext)
}

// executeNextTransaction is a helper function for ExecuteBlock and ExecuteNextTransaction that
// executes the next transaction in the pending block.
func (b *Blockchain) executeNextTransaction(ctx fvm.Context) (*types.TransactionResult, error) {
	// check if there are remaining txs to be executed
	if b.pendingBlock.ExecutionComplete() {
		return nil, &PendingBlockTransactionsExhaustedError{
			BlockID: b.pendingBlock.ID(),
		}
	}

	// use the computer to execute the next transaction
	tp, err := b.pendingBlock.ExecuteNextTransaction(
		func(
			ledgerView *delta.View,
			txBody *flowgo.TransactionBody,
		) (*fvm.TransactionProcedure, error) {
			tx := fvm.Transaction(txBody)

			err := b.vm.Run(ctx, tx, ledgerView)
			if err != nil {
				return nil, err
			}

			return tx, nil
		},
	)
	if err != nil {
		// fail fast if fatal error occurs
		return nil, err
	}

	tr := convert.VMTransactionResultToEmulator(tp, b.pendingBlock.index)

	return &tr, nil
}

// CommitBlock seals the current pending block and saves it to storage.
//
// This function clears the pending transaction pool and resets the pending block.
func (b *Blockchain) CommitBlock() (*flowgo.Block, error) {
	b.mu.Lock()
	defer b.mu.Unlock()

	block, err := b.commitBlock()
	if err != nil {
		return nil, err
	}

	return block, nil
}

func (b *Blockchain) commitBlock() (*flowgo.Block, error) {
	// pending block cannot be committed before execution starts (unless empty)
	if !b.pendingBlock.ExecutionStarted() && !b.pendingBlock.Empty() {
		return nil, &PendingBlockCommitBeforeExecutionError{BlockID: b.pendingBlock.ID()}
	}

	// pending block cannot be committed before execution completes
	if b.pendingBlock.ExecutionStarted() && !b.pendingBlock.ExecutionComplete() {
		return nil, &PendingBlockMidExecutionError{BlockID: b.pendingBlock.ID()}
	}

	block := b.pendingBlock.Block()
	collections := b.pendingBlock.Collections()
	transactions := b.pendingBlock.Transactions()
	transactionResults, err := convertToSealedResults(b.pendingBlock.TransactionResults())
	if err != nil {
		return nil, err
	}
	delta := b.pendingBlock.LedgerDelta()
	events := b.pendingBlock.Events()

	// commit the pending block to storage
	err = b.storage.CommitBlock(*block, collections, transactions, transactionResults, delta, events)
	if err != nil {
		return nil, err
	}

	ledgerView := b.storage.LedgerViewByHeight(block.Header.Height)

	// reset pending block using current block and ledger state
	b.pendingBlock = newPendingBlock(block, ledgerView)

	return block, nil
}

// ExecuteAndCommitBlock is a utility that combines ExecuteBlock with CommitBlock.
func (b *Blockchain) ExecuteAndCommitBlock() (*flowgo.Block, []*types.TransactionResult, error) {
	b.mu.Lock()
	defer b.mu.Unlock()

	return b.executeAndCommitBlock()
}

// ExecuteAndCommitBlock is a utility that combines ExecuteBlock with CommitBlock.
func (b *Blockchain) executeAndCommitBlock() (*flowgo.Block, []*types.TransactionResult, error) {

	results, err := b.executeBlock()
	if err != nil {
		return nil, nil, err
	}

	block, err := b.commitBlock()
	if err != nil {
		return nil, results, err
	}

	return block, results, nil
}

// ResetPendingBlock clears the transactions in pending block.
func (b *Blockchain) ResetPendingBlock() error {
	b.mu.Lock()
	defer b.mu.Unlock()

	latestBlock, err := b.storage.LatestBlock()
	if err != nil {
		return &StorageError{err}
	}

	latestLedgerView := b.storage.LedgerViewByHeight(latestBlock.Header.Height)

	// reset pending block using latest committed block and ledger state
	b.pendingBlock = newPendingBlock(&latestBlock, latestLedgerView)

	return nil
}

// ExecuteScript executes a read-only script against the world state and returns the result.
func (b *Blockchain) ExecuteScript(script []byte, arguments [][]byte) (*types.ScriptResult, error) {
	b.mu.RLock()
	defer b.mu.RUnlock()

	latestBlock, err := b.GetLatestBlock()
	if err != nil {
		return nil, err
	}

	return b.ExecuteScriptAtBlock(script, arguments, latestBlock.Header.Height)
}

func (b *Blockchain) ExecuteScriptAtBlock(script []byte, arguments [][]byte, blockHeight uint64) (*types.ScriptResult, error) {
	b.mu.RLock()
	defer b.mu.RUnlock()

	requestedBlock, err := b.getBlockByHeight(blockHeight)
	if err != nil {
		return nil, err
	}

	requestedLedgerView := b.storage.LedgerViewByHeight(requestedBlock.Header.Height)

	header := requestedBlock.Header

	blockContext := fvm.NewContextFromParent(
		b.vmCtx,
		fvm.WithBlockHeader(header),
	)

	scriptProc := fvm.Script(script).WithArguments(arguments...)

	err = b.vm.Run(blockContext, scriptProc, requestedLedgerView)
	if err != nil {
		return nil, err
	}

	hasher := hash.NewSHA3_256()
	scriptID := sdk.HashToID(hasher.ComputeHash(script))
<<<<<<< HEAD

	events := sdkconvert.RuntimeEventsToSDK(scriptProc.Events, scriptID, 0)

=======

	events := sdkconvert.RuntimeEventsToSDK(scriptProc.Events, scriptID, 0)

>>>>>>> d678858b
	var scriptError error = nil
	var convertedValue cadence.Value = nil

	if scriptProc.Err == nil {
		convertedValue = scriptProc.Value
	} else {
		scriptError = convert.VMErrorToEmulator(scriptProc.Err)
	}

	return &types.ScriptResult{
		ScriptID: scriptID,
		Value:    convertedValue,
		Error:    scriptError,
		Logs:     scriptProc.Logs,
		Events:   events,
	}, nil
}

// CreateAccount submits a transaction to create a new account with the given
// account keys and code. The transaction is paid by the service account.
func (b *Blockchain) CreateAccount(publicKeys []*sdk.AccountKey, code []byte) (sdk.Address, error) {
	b.mu.Lock()
	defer b.mu.Unlock()

	serviceKey := b.ServiceKey()
	serviceAddress := serviceKey.Address

	latestBlock, err := b.GetLatestBlock()
	if err != nil {
		return sdk.Address{}, err
	}

	tx := templates.CreateAccount(publicKeys, code, serviceAddress)

	tx.SetGasLimit(MaxGasLimit).
		SetReferenceBlockID(sdk.Identifier(latestBlock.ID())).
<<<<<<< HEAD
		SetProposalKey(serviceAddress, serviceKey.ID, serviceKey.SequenceNumber).
		SetPayer(serviceAddress)

	err = tx.SignEnvelope(serviceAddress, serviceKey.ID, serviceKey.Signer())
=======
		SetProposalKey(serviceAddress, serviceKey.Index, serviceKey.SequenceNumber).
		SetPayer(serviceAddress)

	err = tx.SignEnvelope(serviceAddress, serviceKey.Index, serviceKey.Signer())
>>>>>>> d678858b
	if err != nil {
		return sdk.Address{}, err
	}

	err = b.addTransaction(*tx)
	if err != nil {
		return sdk.Address{}, err
	}

	_, results, err := b.executeAndCommitBlock()
<<<<<<< HEAD
	if err != nil {
		return sdk.Address{}, err
	}

	lastResult := results[len(results)-1]

	_, err = b.commitBlock()
=======
>>>>>>> d678858b
	if err != nil {
		return sdk.Address{}, err
	}

<<<<<<< HEAD
	if !lastResult.Succeeded() {
		return sdk.Address{}, lastResult.Error
	}

	var address sdk.Address

=======
	lastResult := results[len(results)-1]

	_, err = b.commitBlock()
	if err != nil {
		return sdk.Address{}, err
	}

	if !lastResult.Succeeded() {
		return sdk.Address{}, lastResult.Error
	}

	var address sdk.Address

>>>>>>> d678858b
	for _, event := range lastResult.Events {
		if event.Type == sdk.EventAccountCreated {
			address = sdk.Address(event.Value.Fields[0].(cadence.Address))
			break
		}
	}

	if address == (sdk.Address{}) {
		return sdk.Address{}, fmt.Errorf("failed to find AccountCreated event")
	}

	return address, nil
}

func convertToSealedResults(
	results map[flowgo.Identifier]IndexedTransactionResult,
) (map[flowgo.Identifier]*types.StorableTransactionResult, error) {

	output := make(map[flowgo.Identifier]*types.StorableTransactionResult)

	for id, result := range results {
		temp, err := convert.ToStorableResult(result.Transaction, result.Index)
		if err != nil {
			return nil, err
		}
		output[id] = &temp
	}

	return output, nil
}<|MERGE_RESOLUTION|>--- conflicted
+++ resolved
@@ -16,8 +16,11 @@
 	"sync"
 	"time"
 
-<<<<<<< HEAD
-=======
+	"github.com/onflow/cadence"
+	"github.com/onflow/cadence/runtime"
+	sdk "github.com/onflow/flow-go-sdk"
+	sdkcrypto "github.com/onflow/flow-go-sdk/crypto"
+	"github.com/onflow/flow-go-sdk/templates"
 	"github.com/onflow/flow-go/access"
 	"github.com/onflow/flow-go/crypto"
 	"github.com/onflow/flow-go/crypto/hash"
@@ -25,24 +28,7 @@
 	"github.com/onflow/flow-go/fvm"
 	"github.com/onflow/flow-go/fvm/state"
 	flowgo "github.com/onflow/flow-go/model/flow"
->>>>>>> d678858b
-	"github.com/onflow/cadence"
-	"github.com/onflow/cadence/runtime"
-	sdk "github.com/onflow/flow-go-sdk"
-	sdkcrypto "github.com/onflow/flow-go-sdk/crypto"
-	"github.com/onflow/flow-go-sdk/templates"
-
-<<<<<<< HEAD
-	"github.com/dapperlabs/flow-go/access"
-	"github.com/dapperlabs/flow-go/crypto"
-	"github.com/dapperlabs/flow-go/crypto/hash"
-	"github.com/dapperlabs/flow-go/engine/execution/state/delta"
-	"github.com/dapperlabs/flow-go/fvm"
-	"github.com/dapperlabs/flow-go/fvm/state"
-	flowgo "github.com/dapperlabs/flow-go/model/flow"
-
-=======
->>>>>>> d678858b
+
 	"github.com/dapperlabs/flow-emulator/convert"
 	sdkconvert "github.com/dapperlabs/flow-emulator/convert/sdk"
 	"github.com/dapperlabs/flow-emulator/storage"
@@ -71,11 +57,7 @@
 }
 
 type ServiceKey struct {
-<<<<<<< HEAD
-	ID             int
-=======
 	Index          int
->>>>>>> d678858b
 	Address        sdk.Address
 	SequenceNumber uint64
 	PrivateKey     *sdkcrypto.PrivateKey
@@ -85,25 +67,6 @@
 	Weight         int
 }
 
-<<<<<<< HEAD
-func (r ServiceKey) Signer() sdkcrypto.Signer {
-	return sdkcrypto.NewInMemorySigner(*r.PrivateKey, r.HashAlgo)
-}
-
-func (r ServiceKey) AccountKey() *sdk.AccountKey {
-
-	var publicKey sdkcrypto.PublicKey
-	if r.PublicKey != nil {
-		publicKey = *r.PublicKey
-	}
-
-	if r.PrivateKey != nil {
-		publicKey = r.PrivateKey.PublicKey()
-	}
-
-	return &sdk.AccountKey{
-		ID:             r.ID,
-=======
 func (s ServiceKey) Signer() sdkcrypto.Signer {
 	return sdkcrypto.NewInMemorySigner(*s.PrivateKey, s.HashAlgo)
 }
@@ -121,7 +84,6 @@
 
 	return &sdk.AccountKey{
 		Index:          s.Index,
->>>>>>> d678858b
 		PublicKey:      publicKey,
 		SigAlgo:        s.SigAlgo,
 		HashAlgo:       s.HashAlgo,
@@ -157,36 +119,6 @@
 	}
 }
 
-<<<<<<< HEAD
-const defaultServiceKeyPrivateKeySeed = "elephant ears space cowboy octopus rodeo potato cannon pineapple"
-const DefaultServiceKeySigAlgo = sdkcrypto.ECDSA_P256
-const DefaultServiceKeyHashAlgo = sdkcrypto.SHA3_256
-
-func DefaultServiceKey() ServiceKey {
-	return GenerateDefaultServiceKey(DefaultServiceKeySigAlgo, DefaultServiceKeyHashAlgo)
-}
-
-func GenerateDefaultServiceKey(
-	sigAlgo sdkcrypto.SignatureAlgorithm,
-	hashAlgo sdkcrypto.HashAlgorithm,
-) ServiceKey {
-	privateKey, err := sdkcrypto.GeneratePrivateKey(
-		sigAlgo,
-		[]byte(defaultServiceKeyPrivateKeySeed),
-	)
-	if err != nil {
-		panic(fmt.Sprintf("Failed to generate default service key: %s", err.Error()))
-	}
-
-	return ServiceKey{
-		PrivateKey: &privateKey,
-		SigAlgo:    sigAlgo,
-		HashAlgo:   hashAlgo,
-	}
-}
-
-=======
->>>>>>> d678858b
 // MaxGasLimit is the maximum gas limit supported by the emulated blockchain.
 //
 // TODO: replace with safe limit
@@ -219,7 +151,6 @@
 	}
 
 	return flowgo.Emulator
-<<<<<<< HEAD
 }
 
 func (conf config) GetServiceKey() ServiceKey {
@@ -231,19 +162,6 @@
 	return serviceKey
 }
 
-=======
-}
-
-func (conf config) GetServiceKey() ServiceKey {
-	// set up service key
-	serviceKey := conf.ServiceKey
-	serviceKey.Address = sdk.Address(conf.GetChainID().Chain().ServiceAddress())
-	serviceKey.Weight = sdk.AccountKeyWeightThreshold
-
-	return serviceKey
-}
-
->>>>>>> d678858b
 const defaultGenesisTokenSupply = "100000000000.0"
 const defaultScriptGasLimit = 100000
 
@@ -417,11 +335,7 @@
 	}
 
 	// commit the genesis block to storage
-<<<<<<< HEAD
-	genesis := flowgo.Genesis(nil, conf.GetChainID())
-=======
 	genesis := flowgo.Genesis(conf.GetChainID())
->>>>>>> d678858b
 
 	err = store.CommitBlock(
 		*genesis,
@@ -439,7 +353,6 @@
 	ledgerView := store.LedgerViewByHeight(0)
 
 	return genesis, ledgerView, nil
-<<<<<<< HEAD
 }
 
 func configureExistingLedger(
@@ -500,78 +413,11 @@
 	}
 
 	if len(serviceAccount.Keys) > 0 {
-		b.serviceKey.ID = 0
-		b.serviceKey.SequenceNumber = serviceAccount.Keys[0].SeqNumber
-		b.serviceKey.Weight = serviceAccount.Keys[0].Weight
-	}
-
-=======
-}
-
-func configureExistingLedger(
-	latestBlock *flowgo.Block,
-	store storage.Store,
-) (*flowgo.Block, *delta.View, error) {
-	latestLedgerView := store.LedgerViewByHeight(latestBlock.Header.Height)
-
-	return latestBlock, latestLedgerView, nil
-}
-
-func bootstrapLedger(
-	vm *fvm.VirtualMachine,
-	ctx fvm.Context,
-	ledger state.Ledger,
-	accountKey *sdk.AccountKey,
-	genesisTokenSupply cadence.UFix64,
-) error {
-	publicKey, _ := crypto.DecodePublicKey(
-		crypto.SigningAlgorithm(accountKey.SigAlgo),
-		accountKey.PublicKey.Encode(),
-	)
-
-	flowAccountKey := flowgo.AccountPublicKey{
-		PublicKey: publicKey,
-		SignAlgo:  crypto.SigningAlgorithm(accountKey.SigAlgo),
-		HashAlgo:  hash.HashingAlgorithm(accountKey.HashAlgo),
-		Weight:    fvm.AccountKeyWeightThreshold,
-	}
-
-	err := vm.Run(ctx, fvm.Bootstrap(flowAccountKey, genesisTokenSupply), ledger)
-	if err != nil {
-		return err
-	}
-
-	return nil
-}
-
-func configureTransactionValidator(conf config, blocks *blocks) *access.TransactionValidator {
-	return access.NewTransactionValidator(
-		blocks,
-		access.TransactionValidationOptions{
-			Expiry:                       conf.TransactionExpiry,
-			ExpiryBuffer:                 0,
-			AllowEmptyReferenceBlockID:   conf.TransactionExpiry == 0,
-			AllowUnknownReferenceBlockID: false,
-			MaxGasLimit:                  MaxGasLimit,
-			CheckScriptsParse:            true,
-		},
-	)
-}
-
-// ServiceKey returns the service private key for this blockchain.
-func (b *Blockchain) ServiceKey() ServiceKey {
-	serviceAccount, err := b.getAccount(sdkconvert.SDKAddressToFlow(b.serviceKey.Address))
-	if err != nil {
-		return b.serviceKey
-	}
-
-	if len(serviceAccount.Keys) > 0 {
 		b.serviceKey.Index = 0
 		b.serviceKey.SequenceNumber = serviceAccount.Keys[0].SeqNumber
 		b.serviceKey.Weight = serviceAccount.Keys[0].Weight
 	}
 
->>>>>>> d678858b
 	return b.serviceKey
 }
 
@@ -593,16 +439,6 @@
 	}
 
 	return &block, nil
-}
-
-// GetLatestBlock gets the latest sealed block ID.
-func (b *Blockchain) GetLatestBlockID() (sdk.Identifier, error) {
-	block, err := b.storage.LatestBlock()
-	if err != nil {
-		return sdk.Identifier{}, &StorageError{err}
-	}
-
-	return sdk.Identifier(block.ID()), nil
 }
 
 // GetBlockByID gets a block by ID.
@@ -1053,15 +889,9 @@
 
 	hasher := hash.NewSHA3_256()
 	scriptID := sdk.HashToID(hasher.ComputeHash(script))
-<<<<<<< HEAD
 
 	events := sdkconvert.RuntimeEventsToSDK(scriptProc.Events, scriptID, 0)
 
-=======
-
-	events := sdkconvert.RuntimeEventsToSDK(scriptProc.Events, scriptID, 0)
-
->>>>>>> d678858b
 	var scriptError error = nil
 	var convertedValue cadence.Value = nil
 
@@ -1098,17 +928,10 @@
 
 	tx.SetGasLimit(MaxGasLimit).
 		SetReferenceBlockID(sdk.Identifier(latestBlock.ID())).
-<<<<<<< HEAD
-		SetProposalKey(serviceAddress, serviceKey.ID, serviceKey.SequenceNumber).
-		SetPayer(serviceAddress)
-
-	err = tx.SignEnvelope(serviceAddress, serviceKey.ID, serviceKey.Signer())
-=======
 		SetProposalKey(serviceAddress, serviceKey.Index, serviceKey.SequenceNumber).
 		SetPayer(serviceAddress)
 
 	err = tx.SignEnvelope(serviceAddress, serviceKey.Index, serviceKey.Signer())
->>>>>>> d678858b
 	if err != nil {
 		return sdk.Address{}, err
 	}
@@ -1119,7 +942,6 @@
 	}
 
 	_, results, err := b.executeAndCommitBlock()
-<<<<<<< HEAD
 	if err != nil {
 		return sdk.Address{}, err
 	}
@@ -1127,34 +949,16 @@
 	lastResult := results[len(results)-1]
 
 	_, err = b.commitBlock()
-=======
->>>>>>> d678858b
 	if err != nil {
 		return sdk.Address{}, err
 	}
 
-<<<<<<< HEAD
 	if !lastResult.Succeeded() {
 		return sdk.Address{}, lastResult.Error
 	}
 
 	var address sdk.Address
 
-=======
-	lastResult := results[len(results)-1]
-
-	_, err = b.commitBlock()
-	if err != nil {
-		return sdk.Address{}, err
-	}
-
-	if !lastResult.Succeeded() {
-		return sdk.Address{}, lastResult.Error
-	}
-
-	var address sdk.Address
-
->>>>>>> d678858b
 	for _, event := range lastResult.Events {
 		if event.Type == sdk.EventAccountCreated {
 			address = sdk.Address(event.Value.Fields[0].(cadence.Address))
